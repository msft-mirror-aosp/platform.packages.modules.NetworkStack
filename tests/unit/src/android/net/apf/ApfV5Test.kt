--- conflicted
+++ resolved
@@ -689,8 +689,6 @@
                 1, 1, 0, 1, 0, 0,
                 encodeInstruction(21, 1, 0), 47, 1, 9, 1, 2, 3
         ), program)
-<<<<<<< HEAD
-=======
 
         gen = ApfV6Generator()
         gen.addJumpIfOneOf(R0, setOf(0, 128, 256, 65536), DROP_LABEL)
@@ -700,7 +698,6 @@
                 "0: joneof      r0, DROP, { 0, 128, 256, 65536 }",
                 "20: jnoneof     r1, DROP, { 0, 128, 256, 65536 }"
         ), ApfJniUtils.disassembleApf(program).map{ it.trim() })
->>>>>>> 761e6019
     }
 
     @Test

--- conflicted
+++ resolved
@@ -1159,7 +1159,7 @@
         @GuardedBy("ApfFilter.this")
         void generateFilterLocked(ApfV4GeneratorBase<?> gen, int timeSeconds)
                 throws IllegalInstructionException {
-            String nextFilterLabel = "Ra" + getUniqueNumberLocked();
+            String nextFilterLabel = gen.getUniqueLabel();
             // Skip if packet is not the right size
             gen.addLoadFromMemory(R0, MemorySlot.PACKET_SIZE);
             gen.addJumpIfR0NotEquals(mPacket.capacity(), nextFilterLabel);
@@ -1224,7 +1224,7 @@
                         gen.addJumpIfR0Equals(0, nextFilterLabel);
                         gen.addJumpIfR0GreaterThan(section.lifetime, nextFilterLabel);
                     } else {
-                        final String continueLabel = "Continue" + getUniqueNumberLocked();
+                        final String continueLabel = gen.getUniqueLabel();
                         // Case 4a) otherwise
                         //
                         // if lft == 0                  -> PASS
@@ -1302,7 +1302,7 @@
         @Override
         @GuardedBy("ApfFilter.this")
         void generateFilterLocked(ApfV4GeneratorBase<?> gen) throws IllegalInstructionException {
-            final String nextFilterLabel = "natt_keepalive_filter" + getUniqueNumberLocked();
+            final String nextFilterLabel = gen.getUniqueLabel();
 
             gen.addLoadImmediate(R0, ETH_HEADER_LEN + IPV4_SRC_ADDR_OFFSET);
             gen.addJumpIfBytesAtR0NotEqual(mSrcDstAddr, nextFilterLabel);
@@ -1418,7 +1418,7 @@
         @Override
         @GuardedBy("ApfFilter.this")
         void generateFilterLocked(ApfV4GeneratorBase<?> gen) throws IllegalInstructionException {
-            final String nextFilterLabel = "keepalive_ack" + getUniqueNumberLocked();
+            final String nextFilterLabel = gen.getUniqueLabel();
 
             gen.addLoadImmediate(R0, ETH_HEADER_LEN + IPV4_SRC_ADDR_OFFSET);
             gen.addJumpIfBytesAtR0NotEqual(mSrcDstAddr, nextFilterLabel);
@@ -1565,7 +1565,7 @@
         gen.addLoadImmediate(R0, ARP_HEADER_OFFSET);
         gen.addCountAndDropIfBytesAtR0NotEqual(ARP_IPV4_HEADER, Counter.DROPPED_ARP_NON_IPV4);
 
-        final String checkArpRequest = "checkArpRequest";
+        final String checkArpRequest = gen.getUniqueLabel();
 
         gen.addLoad16(R0, ARP_OPCODE_OFFSET);
         gen.addJumpIfR0Equals(ARP_OPCODE_REQUEST, checkArpRequest); // Skip to arp request check.
@@ -1677,7 +1677,7 @@
         }
 
         if (mMulticastFilter) {
-            final String skipDhcpv4Filter = "skip_dhcp_v4_filter";
+            final String skipDhcpv4Filter = gen.getUniqueLabel();
 
             // Pass DHCP addressed to us.
             // Check 1) it's not a fragment. 2) it's UDP.
@@ -1762,14 +1762,14 @@
     private void generateV4KeepaliveFilters(ApfV4GeneratorBase<?> gen)
             throws IllegalInstructionException {
         generateKeepaliveFilters(gen, TcpKeepaliveAckV4.class, IPPROTO_TCP, IPV4_PROTOCOL_OFFSET,
-                "skip_v4_keepalive_filter");
+                gen.getUniqueLabel());
     }
 
     @GuardedBy("this")
     private void generateV4NattKeepaliveFilters(ApfV4GeneratorBase<?> gen)
             throws IllegalInstructionException {
         generateKeepaliveFilters(gen, NattKeepaliveResponse.class,
-                IPPROTO_UDP, IPV4_PROTOCOL_OFFSET, "skip_v4_nattkeepalive_filter");
+                IPPROTO_UDP, IPV4_PROTOCOL_OFFSET, gen.getUniqueLabel());
     }
 
     private List<byte[]> getSolicitedNodeMcastAddressSuffix(
@@ -1912,8 +1912,8 @@
 
         // Drop multicast if the multicast filter is enabled.
         if (mMulticastFilter) {
-            final String skipIPv6MulticastFilterLabel = "skipIPv6MulticastFilter";
-            final String dropAllIPv6MulticastsLabel = "dropAllIPv6Multicast";
+            final String skipIPv6MulticastFilterLabel = gen.getUniqueLabel();
+            final String dropAllIPv6MulticastsLabel = gen.getUniqueLabel();
 
             // While in doze mode, drop ICMPv6 multicast pings, let the others pass.
             // While awake, let all ICMPv6 multicasts through.
@@ -1958,12 +1958,7 @@
         }
 
         // Add unsolicited multicast neighbor announcements filter
-<<<<<<< HEAD
-        String skipUnsolicitedMulticastNALabel = "skipUnsolicitedMulticastNA";
-        gen.addLoad8(R0, ICMP6_TYPE_OFFSET);
-=======
         String skipUnsolicitedMulticastNALabel = gen.getUniqueLabel();
->>>>>>> b246ad3f
         // Drop all router solicitations (b/32833400)
         gen.addCountAndDropIfR0Equals(ICMPV6_ROUTER_SOLICITATION,
                 Counter.DROPPED_IPV6_ROUTER_SOLICITATION);
@@ -1987,9 +1982,9 @@
     @GuardedBy("this")
     private void generateMdnsFilterLocked(ApfV4GeneratorBase<?> gen)
             throws IllegalInstructionException {
-        final String skipMdnsv4Filter = "skip_mdns_v4_filter";
-        final String skipMdnsFilter = "skip_mdns_filter";
-        final String checkMdnsUdpPort = "check_mdns_udp_port";
+        final String skipMdnsv4Filter = gen.getUniqueLabel();
+        final String skipMdnsFilter = gen.getUniqueLabel();
+        final String checkMdnsUdpPort = gen.getUniqueLabel();
 
         // Only turn on the filter if multicast filter is on and the qname allowlist is non-empty.
         if (!mMulticastFilter || mMdnsAllowList.isEmpty()) {
@@ -2063,7 +2058,7 @@
     @GuardedBy("this")
     private void generateV4TcpPort7FilterLocked(ApfV4GeneratorBase<?> gen)
             throws IllegalInstructionException {
-        final String skipPort7V4Filter = "skip_port7_v4_filter";
+        final String skipPort7V4Filter = gen.getUniqueLabel();
 
         // Check it's TCP.
         gen.addLoad8(R0, IPV4_PROTOCOL_OFFSET);
@@ -2089,7 +2084,7 @@
     private void generateV6KeepaliveFilters(ApfV4GeneratorBase<?> gen)
             throws IllegalInstructionException {
         generateKeepaliveFilters(gen, TcpKeepaliveAckV6.class, IPPROTO_TCP, IPV6_NEXT_HEADER_OFFSET,
-                "skip_v6_keepalive_filter");
+                gen.getUniqueLabel());
     }
 
     /**
@@ -2186,7 +2181,7 @@
         }
 
         // Add ARP filters:
-        String skipArpFiltersLabel = "skipArpFilters";
+        String skipArpFiltersLabel = gen.getUniqueLabel();
         gen.addJumpIfR0NotEquals(ETH_P_ARP, skipArpFiltersLabel);
         generateArpFilterLocked(gen);
         gen.defineLabel(skipArpFiltersLabel);
@@ -2196,7 +2191,7 @@
         gen.addLoad16(R0, ETH_ETHERTYPE_OFFSET);
 
         // Add IPv4 filters:
-        String skipIPv4FiltersLabel = "skipIPv4Filters";
+        String skipIPv4FiltersLabel = gen.getUniqueLabel();
         gen.addJumpIfR0NotEquals(ETH_P_IP, skipIPv4FiltersLabel);
         generateIPv4FilterLocked(gen);
         gen.defineLabel(skipIPv4FiltersLabel);
@@ -2205,7 +2200,7 @@
         // NOTE: Relies on R0 containing ethertype. This is safe because if we got here, we did
         // not execute the IPv4 filter, since this filter do not fall through, but either drop or
         // pass.
-        String ipv6FilterLabel = "IPv6Filters";
+        String ipv6FilterLabel = gen.getUniqueLabel();
         gen.addJumpIfR0Equals(ETH_P_IPV6, ipv6FilterLabel);
 
         // Drop non-IP non-ARP broadcasts, pass the rest

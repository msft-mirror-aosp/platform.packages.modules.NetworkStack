--- conflicted
+++ resolved
@@ -21,10 +21,7 @@
           android:sharedUserId="android.uid.system"
           android:process="system"
           coreApp="true">
-<<<<<<< HEAD
-=======
     <!--- Defines the MAINLINE_NETWORK_STACK permission used by the networkstack process. -->
->>>>>>> 8b7ccab9
     <permission android:name="android.permission.MAINLINE_NETWORK_STACK"
                 android:protectionLevel="signature"/>
     <application>

--- conflicted
+++ resolved
@@ -19,14 +19,9 @@
 <manifest xmlns:android="http://schemas.android.com/apk/res/android"
   package="com.android.networkstack"
   android:sharedUserId="android.uid.networkstack"
-<<<<<<< HEAD
-  android:versionCode="311012000"
-  android:versionName="aml_net_311012000"
-=======
-  android:versionCode="319999900"
-  android:versionName="s_aml_319999900"
+  android:versionCode="311110000"
+  android:versionName="aml_net_311110000"
   coreApp="true"
->>>>>>> e59d0c3d
 >
     <!-- Permissions must be defined here, and not in the base manifest, as the network stack
          running in the system server process does not need any permission, and having privileged

/*
 * Copyright (C) 2024 The Android Open Source Project
 *
 * Licensed under the Apache License, Version 2.0 (the "License");
 * you may not use this file except in compliance with the License.
 * You may obtain a copy of the License at
 *
 *      http://www.apache.org/licenses/LICENSE-2.0
 *
 * Unless required by applicable law or agreed to in writing, software
 * distributed under the License is distributed on an "AS IS" BASIS,
 * WITHOUT WARRANTIES OR CONDITIONS OF ANY KIND, either express or implied.
 * See the License for the specific language governing permissions and
 * limitations under the License.
 */

package android.net.apf;

import static android.net.apf.ApfConstants.APF_MAX_ETH_TYPE_BLACK_LIST_LEN;
import static android.net.apf.ApfConstants.ARP_HEADER_OFFSET;
import static android.net.apf.ApfConstants.ARP_IPV4_HEADER;
import static android.net.apf.ApfConstants.ARP_OPCODE_OFFSET;
import static android.net.apf.ApfConstants.ARP_OPCODE_REPLY;
import static android.net.apf.ApfConstants.ARP_OPCODE_REQUEST;
import static android.net.apf.ApfConstants.ARP_SOURCE_IP_ADDRESS_OFFSET;
import static android.net.apf.ApfConstants.ARP_TARGET_IP_ADDRESS_OFFSET;
import static android.net.apf.ApfConstants.DHCP_CLIENT_MAC_OFFSET;
import static android.net.apf.ApfConstants.DHCP_CLIENT_PORT;
import static android.net.apf.ApfConstants.DHCP_SERVER_PORT;
import static android.net.apf.ApfConstants.DNS_HEADER_LEN;
import static android.net.apf.ApfConstants.ECHO_PORT;
import static android.net.apf.ApfConstants.ETH_DEST_ADDR_OFFSET;
import static android.net.apf.ApfConstants.ETH_ETHERTYPE_OFFSET;
import static android.net.apf.ApfConstants.ETH_HEADER_LEN;
import static android.net.apf.ApfConstants.ETH_MULTICAST_IGMP_V3_ALL_MULTICAST_ROUTERS_ADDRESS;
import static android.net.apf.ApfConstants.ETH_MULTICAST_MDNS_V4_MAC_ADDRESS;
import static android.net.apf.ApfConstants.ETH_MULTICAST_MDNS_V6_MAC_ADDRESS;
import static android.net.apf.ApfConstants.ETH_MULTICAST_MLD_V2_ALL_MULTICAST_ROUTERS_ADDRESS;
import static android.net.apf.ApfConstants.ETH_TYPE_MAX;
import static android.net.apf.ApfConstants.ETH_TYPE_MIN;
import static android.net.apf.ApfConstants.FIXED_ARP_REPLY_HEADER;
import static android.net.apf.ApfConstants.ICMP4_CHECKSUM_NO_OPTIONS_OFFSET;
import static android.net.apf.ApfConstants.ICMP4_CONTENT_NO_OPTIONS_OFFSET;
import static android.net.apf.ApfConstants.ICMP4_TYPE_NO_OPTIONS_OFFSET;
import static android.net.apf.ApfConstants.ICMP6_4_BYTE_LIFETIME_LEN;
import static android.net.apf.ApfConstants.ICMP6_4_BYTE_LIFETIME_OFFSET;
import static android.net.apf.ApfConstants.ICMP6_CAPTIVE_PORTAL_OPTION_TYPE;
import static android.net.apf.ApfConstants.ICMP6_CHECKSUM_OFFSET;
import static android.net.apf.ApfConstants.ICMP6_CODE_OFFSET;
import static android.net.apf.ApfConstants.ICMP6_CONTENT_OFFSET;
import static android.net.apf.ApfConstants.ICMP6_DNSSL_OPTION_TYPE;
import static android.net.apf.ApfConstants.ICMP6_ECHO_REQUEST_HEADER_LEN;
import static android.net.apf.ApfConstants.ICMP6_MTU_OPTION_TYPE;
import static android.net.apf.ApfConstants.ICMP6_NS_OPTION_TYPE_OFFSET;
import static android.net.apf.ApfConstants.ICMP6_NS_TARGET_IP_OFFSET;
import static android.net.apf.ApfConstants.ICMP6_PREF64_OPTION_TYPE;
import static android.net.apf.ApfConstants.ICMP6_PREFIX_OPTION_PREFERRED_LIFETIME_LEN;
import static android.net.apf.ApfConstants.ICMP6_PREFIX_OPTION_TYPE;
import static android.net.apf.ApfConstants.ICMP6_PREFIX_OPTION_VALID_LIFETIME_LEN;
import static android.net.apf.ApfConstants.ICMP6_PREFIX_OPTION_VALID_LIFETIME_OFFSET;
import static android.net.apf.ApfConstants.ICMP6_RA_CHECKSUM_LEN;
import static android.net.apf.ApfConstants.ICMP6_RA_CHECKSUM_OFFSET;
import static android.net.apf.ApfConstants.ICMP6_RA_FLAGS_EXTENSION_OPTION_TYPE;
import static android.net.apf.ApfConstants.ICMP6_RA_OPTION_OFFSET;
import static android.net.apf.ApfConstants.ICMP6_RA_ROUTER_LIFETIME_LEN;
import static android.net.apf.ApfConstants.ICMP6_RA_ROUTER_LIFETIME_OFFSET;
import static android.net.apf.ApfConstants.ICMP6_RDNSS_OPTION_TYPE;
import static android.net.apf.ApfConstants.ICMP6_ROUTE_INFO_OPTION_TYPE;
import static android.net.apf.ApfConstants.ICMP6_SOURCE_LL_ADDRESS_OPTION_TYPE;
import static android.net.apf.ApfConstants.ICMP6_TYPE_OFFSET;
import static android.net.apf.ApfConstants.IGMPV2_REPORT_FROM_IPV4_OPTION_TO_IGMP_CHECKSUM;
import static android.net.apf.ApfConstants.IGMPV3_MODE_IS_EXCLUDE;
import static android.net.apf.ApfConstants.IGMP_CHECKSUM_WITH_ROUTER_ALERT_OFFSET;
import static android.net.apf.ApfConstants.IGMP_MAX_RESP_TIME_OFFSET;
import static android.net.apf.ApfConstants.IGMP_MULTICAST_ADDRESS_OFFSET;
import static android.net.apf.ApfConstants.IGMP_TYPE_REPORTS;
import static android.net.apf.ApfConstants.IPPROTO_HOPOPTS;
import static android.net.apf.ApfConstants.IPV4_ALL_HOSTS_ADDRESS_IN_LONG;
import static android.net.apf.ApfConstants.IPV4_ALL_IGMPV3_MULTICAST_ROUTERS_ADDRESS;
import static android.net.apf.ApfConstants.IPV4_ANY_HOST_ADDRESS;
import static android.net.apf.ApfConstants.IPV4_BROADCAST_ADDRESS;
import static android.net.apf.ApfConstants.IPV4_DEST_ADDR_OFFSET;
import static android.net.apf.ApfConstants.IPV4_DNS_QDCOUNT_NO_OPTIONS_OFFSET;
import static android.net.apf.ApfConstants.IPV4_FRAGMENT_MORE_FRAGS_MASK;
import static android.net.apf.ApfConstants.IPV4_FRAGMENT_OFFSET_MASK;
import static android.net.apf.ApfConstants.IPV4_FRAGMENT_OFFSET_OFFSET;
import static android.net.apf.ApfConstants.IPV4_IGMP_TYPE_QUERY;
import static android.net.apf.ApfConstants.IPV4_PROTOCOL_OFFSET;
import static android.net.apf.ApfConstants.IPV4_SRC_ADDR_OFFSET;
import static android.net.apf.ApfConstants.IPV4_ROUTER_ALERT_OPTION;
import static android.net.apf.ApfConstants.IPV4_ROUTER_ALERT_OPTION_LEN;
import static android.net.apf.ApfConstants.IPV4_TOTAL_LENGTH_OFFSET;
import static android.net.apf.ApfConstants.IPV4_UDP_DESTINATION_CHECKSUM_NO_OPTIONS_OFFSET;
import static android.net.apf.ApfConstants.IPV4_UDP_DESTINATION_PORT_NO_OPTIONS_OFFSET;
import static android.net.apf.ApfConstants.IPV4_UDP_PAYLOAD_NO_OPTIONS_OFFSET;
import static android.net.apf.ApfConstants.IPV6_ALL_NODES_ADDRESS;
import static android.net.apf.ApfConstants.IPV6_DEST_ADDR_OFFSET;
import static android.net.apf.ApfConstants.IPV6_DNS_QDCOUNT_OFFSET;
import static android.net.apf.ApfConstants.IPV6_EXT_HEADER_OFFSET;
import static android.net.apf.ApfConstants.IPV6_FLOW_LABEL_LEN;
import static android.net.apf.ApfConstants.IPV6_FLOW_LABEL_OFFSET;
import static android.net.apf.ApfConstants.IPV6_HEADER_LEN;
import static android.net.apf.ApfConstants.IPV6_HOP_LIMIT_OFFSET;
import static android.net.apf.ApfConstants.IPV6_MLD_CHECKSUM_OFFSET;
import static android.net.apf.ApfConstants.IPV6_MLD_HOPOPTS;
import static android.net.apf.ApfConstants.IPV6_MLD_MESSAGE_MIN_SIZE;
import static android.net.apf.ApfConstants.IPV6_MLD_MIN_SIZE;
import static android.net.apf.ApfConstants.IPV6_MLD_MULTICAST_ADDR_OFFSET;
import static android.net.apf.ApfConstants.IPV6_MLD_TYPE_OFFSET;
import static android.net.apf.ApfConstants.IPV6_MLD_TYPE_QUERY;
import static android.net.apf.ApfConstants.IPV6_MLD_TYPE_REPORTS;
import static android.net.apf.ApfConstants.IPV6_MLD_TYPE_V1_REPORT;
import static android.net.apf.ApfConstants.IPV6_MLD_TYPE_V2_REPORT;
import static android.net.apf.ApfConstants.IPV6_MLD_V1_MESSAGE_SIZE;
import static android.net.apf.ApfConstants.IPV6_MLD_V2_ALL_ROUTERS_MULTICAST_ADDRESS;
import static android.net.apf.ApfConstants.IPV6_MLD_V2_MULTICAST_ADDRESS_RECORD_SIZE;
import static android.net.apf.ApfConstants.IPV6_NEXT_HEADER_OFFSET;
import static android.net.apf.ApfConstants.IPV6_PAYLOAD_LEN_OFFSET;
import static android.net.apf.ApfConstants.IPV6_SOLICITED_NODES_PREFIX;
import static android.net.apf.ApfConstants.IPV6_SRC_ADDR_OFFSET;
import static android.net.apf.ApfConstants.IPV6_UDP_DESTINATION_CHECKSUM_OFFSET;
import static android.net.apf.ApfConstants.IPV6_UDP_DESTINATION_PORT_OFFSET;
import static android.net.apf.ApfConstants.IPV6_UNSPECIFIED_ADDRESS;
import static android.net.apf.ApfConstants.MLD2_MODE_IS_EXCLUDE;
import static android.net.apf.ApfConstants.TCP_HEADER_SIZE_OFFSET;
import static android.net.apf.ApfConstants.TCP_UDP_DESTINATION_PORT_OFFSET;
import static android.net.apf.ApfConstants.TCP_UDP_SOURCE_PORT_OFFSET;
import static android.net.apf.ApfCounterTracker.Counter.APF_PROGRAM_ID;
import static android.net.apf.ApfCounterTracker.Counter.APF_VERSION;
import static android.net.apf.ApfCounterTracker.Counter.DROPPED_802_3_FRAME;
import static android.net.apf.ApfCounterTracker.Counter.DROPPED_ARP_NON_IPV4;
import static android.net.apf.ApfCounterTracker.Counter.DROPPED_ARP_OTHER_HOST;
import static android.net.apf.ApfCounterTracker.Counter.DROPPED_ARP_REPLY_SPA_NO_HOST;
import static android.net.apf.ApfCounterTracker.Counter.DROPPED_ARP_REQUEST_REPLIED;
import static android.net.apf.ApfCounterTracker.Counter.DROPPED_ARP_UNKNOWN;
import static android.net.apf.ApfCounterTracker.Counter.DROPPED_ARP_V6_ONLY;
import static android.net.apf.ApfCounterTracker.Counter.DROPPED_ETHERTYPE_NOT_ALLOWED;
import static android.net.apf.ApfCounterTracker.Counter.DROPPED_ETH_BROADCAST;
import static android.net.apf.ApfCounterTracker.Counter.DROPPED_GARP_REPLY;
import static android.net.apf.ApfCounterTracker.Counter.DROPPED_IPV4_BROADCAST_ADDR;
import static android.net.apf.ApfCounterTracker.Counter.DROPPED_IPV4_BROADCAST_NET;
import static android.net.apf.ApfCounterTracker.Counter.DROPPED_IGMP_INVALID;
import static android.net.apf.ApfCounterTracker.Counter.DROPPED_IGMP_REPORT;
import static android.net.apf.ApfCounterTracker.Counter.DROPPED_IPV4_ICMP_INVALID;
import static android.net.apf.ApfCounterTracker.Counter.DROPPED_IPV4_KEEPALIVE_ACK;
import static android.net.apf.ApfCounterTracker.Counter.DROPPED_IPV4_L2_BROADCAST;
import static android.net.apf.ApfCounterTracker.Counter.DROPPED_IPV4_MULTICAST;
import static android.net.apf.ApfCounterTracker.Counter.DROPPED_IPV4_NATT_KEEPALIVE;
import static android.net.apf.ApfCounterTracker.Counter.DROPPED_IPV4_NON_DHCP4;
import static android.net.apf.ApfCounterTracker.Counter.DROPPED_IPV4_PING_REQUEST_REPLIED;
import static android.net.apf.ApfCounterTracker.Counter.DROPPED_IPV4_TCP_PORT7_UNICAST;
import static android.net.apf.ApfCounterTracker.Counter.DROPPED_IPV6_ICMP6_ECHO_REQUEST_INVALID;
import static android.net.apf.ApfCounterTracker.Counter.DROPPED_IPV6_ICMP6_ECHO_REQUEST_REPLIED;
import static android.net.apf.ApfCounterTracker.Counter.DROPPED_IPV6_MLD_INVALID;
import static android.net.apf.ApfCounterTracker.Counter.DROPPED_IPV6_MLD_REPORT;
import static android.net.apf.ApfCounterTracker.Counter.DROPPED_IPV6_MLD_V1_GENERAL_QUERY_REPLIED;
import static android.net.apf.ApfCounterTracker.Counter.DROPPED_IPV6_MLD_V2_GENERAL_QUERY_REPLIED;
import static android.net.apf.ApfCounterTracker.Counter.DROPPED_IPV6_MULTICAST_NA;
import static android.net.apf.ApfCounterTracker.Counter.DROPPED_IPV6_NON_ICMP_MULTICAST;
import static android.net.apf.ApfCounterTracker.Counter.DROPPED_IPV6_NS_INVALID;
import static android.net.apf.ApfCounterTracker.Counter.DROPPED_IPV6_NS_OTHER_HOST;
import static android.net.apf.ApfCounterTracker.Counter.DROPPED_IPV6_NS_REPLIED_NON_DAD;
import static android.net.apf.ApfCounterTracker.Counter.DROPPED_IPV6_ROUTER_SOLICITATION;
import static android.net.apf.ApfCounterTracker.Counter.DROPPED_MDNS;
import static android.net.apf.ApfCounterTracker.Counter.DROPPED_RA;
import static android.net.apf.ApfCounterTracker.Counter.FILTER_AGE_16384THS;
import static android.net.apf.ApfCounterTracker.Counter.FILTER_AGE_SECONDS;
import static android.net.apf.ApfCounterTracker.Counter.PASSED_ARP_BROADCAST_REPLY;
import static android.net.apf.ApfCounterTracker.Counter.PASSED_ARP_REQUEST;
import static android.net.apf.ApfCounterTracker.Counter.PASSED_ARP_UNICAST_REPLY;
import static android.net.apf.ApfCounterTracker.Counter.PASSED_DHCP;
import static android.net.apf.ApfConstants.IPv6_UDP_PAYLOAD_OFFSET;
import static android.net.apf.ApfConstants.MDNS_IPV4_ADDR;
import static android.net.apf.ApfConstants.MDNS_IPV4_ADDR_IN_LONG;
import static android.net.apf.ApfConstants.MDNS_IPV6_ADDR;
import static android.net.apf.ApfConstants.MDNS_PORT;
import static android.net.apf.ApfConstants.UDP_HEADER_LEN;
import static android.net.apf.ApfConstants.MDNS_PORT_IN_BYTES;
import static android.net.apf.ApfCounterTracker.Counter.PASSED_ETHER_OUR_SRC_MAC;
import static android.net.apf.ApfCounterTracker.Counter.PASSED_IPV4;
import static android.net.apf.ApfCounterTracker.Counter.PASSED_IPV4_FROM_DHCPV4_SERVER;
import static android.net.apf.ApfCounterTracker.Counter.PASSED_IPV4_UNICAST;
import static android.net.apf.ApfCounterTracker.Counter.PASSED_IPV6_HOPOPTS;
import static android.net.apf.ApfCounterTracker.Counter.PASSED_IPV6_ICMP;
import static android.net.apf.ApfCounterTracker.Counter.PASSED_IPV6_NON_ICMP;
import static android.net.apf.ApfCounterTracker.Counter.PASSED_IPV6_NS_DAD;
import static android.net.apf.ApfCounterTracker.Counter.PASSED_IPV6_NS_NO_SLLA_OPTION;
import static android.net.apf.ApfCounterTracker.Counter.PASSED_IPV6_NS_TENTATIVE;
import static android.net.apf.ApfCounterTracker.Counter.PASSED_IPV6_NS_NO_ADDRESS;
import static android.net.apf.ApfCounterTracker.Counter.PASSED_IPV6_UNICAST_NON_ICMP;
import static android.net.apf.ApfCounterTracker.Counter.PASSED_MDNS;
import static android.net.apf.ApfCounterTracker.Counter.PASSED_MLD;
import static android.net.apf.ApfCounterTracker.Counter.PASSED_NON_IP_UNICAST;
import static android.net.apf.ApfCounterTracker.Counter.TOTAL_PACKETS;
import static android.net.apf.ApfCounterTracker.getCounterValue;
import static android.net.apf.BaseApfGenerator.MemorySlot;
import static android.net.apf.BaseApfGenerator.Register.R0;
import static android.net.apf.BaseApfGenerator.Register.R1;
import static android.net.util.SocketUtils.makePacketSocketAddress;
import static android.os.PowerManager.ACTION_DEVICE_IDLE_MODE_CHANGED;
import static android.os.PowerManager.ACTION_DEVICE_LIGHT_IDLE_MODE_CHANGED;
import static android.system.OsConstants.AF_PACKET;
import static android.system.OsConstants.ETH_P_ALL;
import static android.system.OsConstants.ETH_P_ARP;
import static android.system.OsConstants.ETH_P_IP;
import static android.system.OsConstants.ETH_P_IPV6;
import static android.system.OsConstants.ICMP6_ECHO_REPLY;
import static android.system.OsConstants.ICMP_ECHO;
import static android.system.OsConstants.ICMP_ECHOREPLY;
import static android.system.OsConstants.IFA_F_TENTATIVE;
import static android.system.OsConstants.IPPROTO_ICMP;
import static android.system.OsConstants.IPPROTO_ICMPV6;
import static android.system.OsConstants.IPPROTO_TCP;
import static android.system.OsConstants.IPPROTO_UDP;
import static android.system.OsConstants.SOCK_CLOEXEC;
import static android.system.OsConstants.SOCK_NONBLOCK;
import static android.system.OsConstants.SOCK_RAW;

import static com.android.net.module.util.CollectionUtils.concatArrays;
import static com.android.net.module.util.NetworkStackConstants.ETHER_ADDR_LEN;
import static com.android.net.module.util.NetworkStackConstants.ETHER_BROADCAST;
import static com.android.net.module.util.NetworkStackConstants.ETHER_DST_ADDR_OFFSET;
import static com.android.net.module.util.NetworkStackConstants.ETHER_HEADER_LEN;
import static com.android.net.module.util.NetworkStackConstants.ETHER_SRC_ADDR_OFFSET;
import static com.android.net.module.util.NetworkStackConstants.ICMP_HEADER_LEN;
import static com.android.net.module.util.NetworkStackConstants.ICMPV6_ECHO_REQUEST_TYPE;
import static com.android.net.module.util.NetworkStackConstants.ICMPV6_NA_HEADER_LEN;
import static com.android.net.module.util.NetworkStackConstants.ICMPV6_ND_OPTION_SLLA;
import static com.android.net.module.util.NetworkStackConstants.ICMPV6_ND_OPTION_TLLA;
import static com.android.net.module.util.NetworkStackConstants.ICMPV6_ND_OPTION_TLLA_LEN;
import static com.android.net.module.util.NetworkStackConstants.ICMPV6_NEIGHBOR_ADVERTISEMENT;
import static com.android.net.module.util.NetworkStackConstants.ICMPV6_NEIGHBOR_SOLICITATION;
import static com.android.net.module.util.NetworkStackConstants.ICMPV6_ROUTER_ADVERTISEMENT;
import static com.android.net.module.util.NetworkStackConstants.ICMPV6_ROUTER_SOLICITATION;
import static com.android.net.module.util.NetworkStackConstants.IPV4_ADDR_ALL_HOST_MULTICAST;
import static com.android.net.module.util.NetworkStackConstants.IPV4_ADDR_LEN;
import static com.android.net.module.util.NetworkStackConstants.IPV4_HEADER_MIN_LEN;
import static com.android.net.module.util.NetworkStackConstants.IPV4_FLAG_DF;
import static com.android.net.module.util.NetworkStackConstants.IPV4_IGMP_GROUP_RECORD_SIZE;
import static com.android.net.module.util.NetworkStackConstants.IPV4_IGMP_MIN_SIZE;
import static com.android.net.module.util.NetworkStackConstants.IPV4_IGMP_TYPE_V3_REPORT;
import static com.android.net.module.util.NetworkStackConstants.IPV4_PROTOCOL_IGMP;
import static com.android.net.module.util.NetworkStackConstants.IPV6_ADDR_ALL_NODES_MULTICAST;
import static com.android.net.module.util.NetworkStackConstants.IPV6_ADDR_ANY;
import static com.android.net.module.util.NetworkStackConstants.IPV6_ADDR_LEN;
import static com.android.net.module.util.NetworkStackConstants.IPV6_ADDR_NODE_LOCAL_ALL_NODES_MULTICAST;

import android.annotation.ChecksSdkIntAtLeast;
import android.annotation.NonNull;
import android.annotation.Nullable;
import android.content.BroadcastReceiver;
import android.content.Context;
import android.content.Intent;
import android.content.IntentFilter;
import android.net.LinkAddress;
import android.net.LinkProperties;
import android.net.MacAddress;
import android.net.NattKeepalivePacketDataParcelable;
import android.net.TcpKeepalivePacketDataParcelable;
import android.net.apf.ApfCounterTracker.Counter;
import android.net.apf.BaseApfGenerator.IllegalInstructionException;
import android.net.ip.MulticastReportMonitor;
import android.net.nsd.NsdManager;
import android.os.Handler;
import android.os.PowerManager;
import android.os.SystemClock;
import android.stats.connectivity.NetworkQuirkEvent;
import android.system.ErrnoException;
import android.system.Os;
import android.text.format.DateUtils;
import android.util.ArraySet;
import android.util.Log;
import android.util.Pair;
import android.util.SparseArray;

import com.android.internal.annotations.VisibleForTesting;
import com.android.internal.util.HexDump;
import com.android.internal.util.IndentingPrintWriter;
import com.android.internal.util.TokenBucket;
import com.android.modules.utils.build.SdkLevel;
import com.android.net.module.util.CollectionUtils;
import com.android.net.module.util.ConnectivityUtils;
import com.android.net.module.util.InterfaceParams;
import com.android.net.module.util.PacketReader;
import com.android.networkstack.metrics.ApfSessionInfoMetrics;
import com.android.networkstack.metrics.IpClientRaInfoMetrics;
import com.android.networkstack.metrics.NetworkQuirkMetrics;
import com.android.networkstack.util.NetworkStackUtils;

import java.io.FileDescriptor;
import java.net.Inet4Address;
import java.net.Inet6Address;
import java.net.InetAddress;
import java.net.SocketAddress;
import java.net.SocketException;
import java.net.UnknownHostException;
import java.nio.BufferUnderflowException;
import java.nio.ByteBuffer;
import java.nio.ByteOrder;
import java.util.ArrayList;
import java.util.Arrays;
import java.util.List;
import java.util.Map;
import java.util.Set;

/**
 * For networks that support packet filtering via APF programs, {@code ApfFilter}
 * listens for IPv6 ICMPv6 router advertisements (RAs) and generates APF programs to
 * filter out redundant duplicate ones.
 * <p>
 * Threading model: this class is not thread-safe and can only be accessed from IpClient's
 * handler thread.
 *
 * @hide
 */
public class ApfFilter {

    /**
     * Defines the communication API between the ApfFilter and the APF interpreter
     * residing within the Wi-Fi/Ethernet firmware.
     */
    public interface IApfController {
        /**
         * Install the APF program to firmware.
         */
        boolean installPacketFilter(@NonNull byte[] filter, @NonNull String filterConfig);

        /**
         * Read the APF RAM from firmware.
         */
        void readPacketFilterRam(@NonNull String event);
    }

    // Helper class for specifying functional filter parameters.
    public static class ApfConfiguration {
        public int apfVersionSupported;
        public int apfRamSize;
        public int installableProgramSizeClamp = Integer.MAX_VALUE;
        public boolean multicastFilter;
        public boolean ieee802_3Filter;
        public int[] ethTypeBlackList;
        public int minRdnssLifetimeSec;
        public int acceptRaMinLft;
        public long minMetricsSessionDurationMs;
        public boolean hasClatInterface;
        public boolean handleArpOffload;
        public boolean handleNdOffload;
        public boolean handleMdnsOffload;
        public boolean handleIgmpOffload;
        public boolean handleMldOffload;
        public boolean handleIpv4PingOffload;
        public boolean handleIpv6PingOffload;
    }


    private class RaPacketReader extends PacketReader {
        private static final int RECEIVE_BUFFER_SIZE = 1514;
        private final int mIfIndex;

        RaPacketReader(Handler handler, int ifIndex) {
            super(handler, RECEIVE_BUFFER_SIZE);
            mIfIndex = ifIndex;
        }

        @Override
        protected FileDescriptor createFd() {
            return mDependencies.createPacketReaderSocket(mIfIndex);
        }

        @Override
        protected void handlePacket(byte[] recvbuf, int length) {
            processRa(recvbuf, length);
        }
    }

    private static final String TAG = "ApfFilter";
    private static final boolean DBG = true;
    private static final boolean VDBG = false;

    private final int mApfRamSize;
    private final int mMaximumApfProgramSize;
    private final int mInstallableProgramSizeClamp;
    private final IApfController mApfController;
    private final InterfaceParams mInterfaceParams;
    private final TokenBucket mTokenBucket;

    @VisibleForTesting
    public final int mApfVersionSupported;
    @VisibleForTesting
    @NonNull
    public final byte[] mHardwareAddress;
    private final RaPacketReader mRaPacketReader;
    private final Handler mHandler;
    private boolean mMulticastFilter;
    private boolean mInDozeMode;
    private final boolean mDrop802_3Frames;
    private final int[] mEthTypeBlackList;

    private final ApfCounterTracker mApfCounterTracker = new ApfCounterTracker();
    private final long mSessionStartMs;
    private int mNumParseErrorRas = 0;
    private int mNumZeroLifetimeRas = 0;
    private int mLowestRouterLifetimeSeconds = Integer.MAX_VALUE;
    private long mLowestPioValidLifetimeSeconds = Long.MAX_VALUE;
    private long mLowestRioRouteLifetimeSeconds = Long.MAX_VALUE;
    private long mLowestRdnssLifetimeSeconds = Long.MAX_VALUE;

    // Ignore non-zero RDNSS lifetimes below this value.
    private final int mMinRdnssLifetimeSec;

    // Minimum session time for metrics, duration less than this time will not be logged.
    private final long mMinMetricsSessionDurationMs;

    // Tracks the value of /proc/sys/ipv6/conf/$iface/accept_ra_min_lft which affects router, RIO,
    // and PIO valid lifetimes.
    private final int mAcceptRaMinLft;
    private final boolean mHandleArpOffload;
    private final boolean mHandleNdOffload;
    private final boolean mHandleMdnsOffload;
    private final boolean mHandleIgmpOffload;
    private final boolean mHandleMldOffload;
    private final boolean mHandleIpv4PingOffload;
    private final boolean mHandleIpv6PingOffload;

    private final NetworkQuirkMetrics mNetworkQuirkMetrics;
    private final IpClientRaInfoMetrics mIpClientRaInfoMetrics;
    private final ApfSessionInfoMetrics mApfSessionInfoMetrics;
    private final NsdManager mNsdManager;
    private final MulticastReportMonitor mMulticastReportMonitor;
    private final ApfMdnsOffloadEngine mApfMdnsOffloadEngine;
    private final List<MdnsOffloadRule> mOffloadRules = new ArrayList<>();

    private static boolean isDeviceIdleModeChangedAction(Intent intent) {
        return ACTION_DEVICE_IDLE_MODE_CHANGED.equals(intent.getAction());
    }

    private boolean isDeviceLightIdleModeChangedAction(Intent intent) {
        // The ACTION_DEVICE_LIGHT_IDLE_MODE_CHANGED only exist since T. For lower platform version,
        // the check should return false. The explicit SDK check is needed to make linter happy
        // about accessing ACTION_DEVICE_LIGHT_IDLE_MODE_CHANGED in this function.
        if (!SdkLevel.isAtLeastT()) {
            return false;
        }
        return ACTION_DEVICE_LIGHT_IDLE_MODE_CHANGED.equals(intent.getAction());
    }

    private boolean isDeviceLightIdleMode(@NonNull PowerManager powerManager) {
        // The powerManager.isDeviceLightIdleMode() only exist since T. For lower platform version,
        // the check should return false. The explicit SDK check is needed to make linter happy
        // about accessing powerManager.isDeviceLightIdleMode() in this function.
        if (!SdkLevel.isAtLeastT()) {
            return false;
        }

        return powerManager.isDeviceLightIdleMode();
    }

    // Detects doze mode state transitions.
    private final BroadcastReceiver mDeviceIdleReceiver = new BroadcastReceiver() {
        @Override
        public void onReceive(Context context, Intent intent) {
            mHandler.post(() -> {
                if (mIsApfShutdown) return;
                final PowerManager powerManager = context.getSystemService(PowerManager.class);
                if (isDeviceIdleModeChangedAction(intent)
                        || isDeviceLightIdleModeChangedAction(intent)) {
                    final boolean deviceIdle = powerManager.isDeviceIdleMode()
                            || isDeviceLightIdleMode(powerManager);
                    setDozeMode(deviceIdle);
                }
            });
        }
    };

    private boolean mIsApfShutdown;

    // Our IPv4 address, if we have just one, otherwise null.
    private byte[] mIPv4Address;
    // The subnet prefix length of our IPv4 network. Only valid if mIPv4Address is not null.
    private int mIPv4PrefixLength;

    // Our IPv6 non-tentative addresses
    private Set<Inet6Address> mIPv6NonTentativeAddresses = new ArraySet<>();

    // Our tentative IPv6 addresses
    private Set<Inet6Address> mIPv6TentativeAddresses = new ArraySet<>();

    // Our link-local IPv6 address
    private Inet6Address mIPv6LinkLocalAddress;

    // Our joined IPv4 multicast addresses
    @VisibleForTesting
    final Set<Inet4Address> mIPv4MulticastAddresses = new ArraySet<>();

    // Our joined IPv4 multicast address exclude all all host multicast (224.0.0.1)
    @VisibleForTesting
    final Set<Inet4Address> mIPv4McastAddrsExcludeAllHost = new ArraySet<>();

    // Our joined IPv6 multicast addresses
    @VisibleForTesting
    final Set<Inet6Address> mIPv6MulticastAddresses = new ArraySet<>();

    // Our joined IPv6 multicast address exclude ff02::1, ff01::1
    @VisibleForTesting
    final Set<Inet6Address> mIPv6McastAddrsExcludeAllHost = new ArraySet<>();

    // Whether CLAT is enabled.
    private boolean mHasClat;

    // mIsRunning is reflects the state of the ApfFilter during integration tests. ApfFilter can be
    // paused using "adb shell cmd apf <iface> <cmd>" commands. A paused ApfFilter will not install
    // any new programs, but otherwise operates normally.
    private volatile boolean mIsRunning = true;

    private final Dependencies mDependencies;

    public ApfFilter(Handler handler, Context context, ApfConfiguration config,
            InterfaceParams ifParams, IApfController apfController,
            NetworkQuirkMetrics networkQuirkMetrics) {
        this(handler, context, config, ifParams, apfController, networkQuirkMetrics,
                new Dependencies(context));
    }

    private void maybeCleanUpApfRam() {
        // Clear the APF memory to reset all counters upon connecting to the first AP
        // in an SSID. This is limited to APFv3 devices because this large write triggers
        // a crash on some older devices (b/78905546).
        if (hasDataAccess(mApfVersionSupported)) {
            installPacketFilter(new byte[mApfRamSize]);
        }
    }

    @VisibleForTesting
    public ApfFilter(Handler handler, Context context, ApfConfiguration config,
            InterfaceParams ifParams, IApfController apfController,
            NetworkQuirkMetrics networkQuirkMetrics, Dependencies dependencies) {
        mHandler = handler;
        mApfVersionSupported = config.apfVersionSupported;
        mApfRamSize = config.apfRamSize;
        mInstallableProgramSizeClamp = config.installableProgramSizeClamp;
        int maximumApfProgramSize = mApfRamSize;
        if (hasDataAccess(mApfVersionSupported)) {
            // Reserve space for the counters.
            maximumApfProgramSize -= Counter.totalSize();
        }
        // Prevent generating (and thus installing) larger programs
        if (maximumApfProgramSize > mInstallableProgramSizeClamp) {
            maximumApfProgramSize = mInstallableProgramSizeClamp;
        }
        mMaximumApfProgramSize = Math.max(0, maximumApfProgramSize);
        mApfController = apfController;
        mInterfaceParams = ifParams;
        mMulticastFilter = config.multicastFilter;
        mDrop802_3Frames = config.ieee802_3Filter;
        mMinRdnssLifetimeSec = config.minRdnssLifetimeSec;
        mAcceptRaMinLft = config.acceptRaMinLft;
        mHandleArpOffload = config.handleArpOffload;
        mHandleNdOffload = config.handleNdOffload;
        mHandleMdnsOffload = config.handleMdnsOffload;
        mHandleIgmpOffload = config.handleIgmpOffload;
        mHandleMldOffload = config.handleMldOffload;
        mHandleIpv4PingOffload = config.handleIpv4PingOffload;
        mHandleIpv6PingOffload = config.handleIpv6PingOffload;
        mDependencies = dependencies;
        mNetworkQuirkMetrics = networkQuirkMetrics;
        mIpClientRaInfoMetrics = dependencies.getIpClientRaInfoMetrics();
        mApfSessionInfoMetrics = dependencies.getApfSessionInfoMetrics();
        mSessionStartMs = dependencies.elapsedRealtime();
        mMinMetricsSessionDurationMs = config.minMetricsSessionDurationMs;
        mHasClat = config.hasClatInterface;

        mIsApfShutdown = false;

        // Now fill the black list from the passed array
        mEthTypeBlackList = filterEthTypeBlackList(config.ethTypeBlackList);

        // TokenBucket for rate limiting filter installation. APF filtering relies on the filter
        // always being up-to-date and APF bytecode being in sync with userspace. The TokenBucket
        // merely prevents illconfigured / abusive networks from impacting the system, so it does
        // not need to be very restrictive.
        // The TokenBucket starts with its full capacity of 20 tokens (= 20 filter updates). A new
        // token is generated every 3 seconds limiting the filter update rate to at most once every
        // 3 seconds.
        mTokenBucket = new TokenBucket(3_000 /* deltaMs */, 20 /* capacity */, 20 /* tokens */);

        mHardwareAddress = mInterfaceParams.macAddr.toByteArray();
        // TODO: ApfFilter should not generate programs until IpClient sends provisioning success.
        maybeCleanUpApfRam();
        // Install basic filters
        installNewProgram();

        mRaPacketReader = new RaPacketReader(mHandler, mInterfaceParams.index);
        // The class constructor must be called from the IpClient's handler thread
        if (!mRaPacketReader.start()) {
            Log.wtf(TAG, "Failed to start RaPacketReader");
        }

        mMulticastReportMonitor = createMulticastReportMonitor();
        if (mMulticastReportMonitor != null) {
            mMulticastReportMonitor.start();
        }

        // Listen for doze-mode transition changes to enable/disable the IPv6 multicast filter.
        mDependencies.addDeviceIdleReceiver(mDeviceIdleReceiver);

        mNsdManager = context.getSystemService(NsdManager.class);
        if (enableOffloadEngineRegistration()) {
            mApfMdnsOffloadEngine = new ApfMdnsOffloadEngine(mInterfaceParams.name, mHandler,
                    mNsdManager,
                    allRules -> {
                        mOffloadRules.clear();
                        mOffloadRules.addAll(allRules);
                        installNewProgram();
                    });
            mApfMdnsOffloadEngine.registerOffloadEngine();
        } else {
            mApfMdnsOffloadEngine = null;
        }

        mIPv4MulticastAddresses.addAll(
                mDependencies.getIPv4MulticastAddresses(mInterfaceParams.name));
        mIPv4McastAddrsExcludeAllHost.addAll(mIPv4MulticastAddresses);
        mIPv4McastAddrsExcludeAllHost.remove((IPV4_ADDR_ALL_HOST_MULTICAST));

        mIPv6MulticastAddresses.addAll(
                mDependencies.getIPv6MulticastAddresses(mInterfaceParams.name));
        mIPv6McastAddrsExcludeAllHost.addAll(mIPv6MulticastAddresses);
        mIPv6McastAddrsExcludeAllHost.remove(IPV6_ADDR_ALL_NODES_MULTICAST);
        mIPv6McastAddrsExcludeAllHost.remove(IPV6_ADDR_NODE_LOCAL_ALL_NODES_MULTICAST);
    }

    /**
     * Dependencies class for testing.
     */
    @VisibleForTesting
    public static class Dependencies {
        private final Context mContext;
        public Dependencies(final Context context) {
            mContext = context;
        }

        /**
         * Create a socket to read RAs.
         */
        @Nullable
        public FileDescriptor createPacketReaderSocket(int ifIndex) {
            FileDescriptor socket;
            try {
                socket = Os.socket(AF_PACKET, SOCK_RAW | SOCK_CLOEXEC | SOCK_NONBLOCK, 0);
                NetworkStackUtils.attachRaFilter(socket);
                SocketAddress addr = makePacketSocketAddress(ETH_P_IPV6, ifIndex);
                Os.bind(socket, addr);
            } catch (SocketException | ErrnoException e) {
                Log.wtf(TAG, "Error starting filter", e);
                return null;
            }
            return socket;
        }

        /**
         * Create a socket to read egress IGMPv2/v3 reports.
         */
        @Nullable
        public FileDescriptor createEgressIgmpReportsReaderSocket(int ifIndex) {
            FileDescriptor socket;
            try {
                socket = Os.socket(AF_PACKET, SOCK_RAW | SOCK_NONBLOCK, 0);
                NetworkStackUtils.attachEgressIgmpReportFilter(socket);
                Os.bind(socket, makePacketSocketAddress(ETH_P_ALL, ifIndex));
            } catch (SocketException | ErrnoException e) {
                Log.wtf(TAG, "Error starting filter", e);
                return null;
            }

            return socket;
        }

        /**
         * Create a socket to read egress IGMPv2/v3, MLDv1/v2 reports.
         */
        @Nullable
        public FileDescriptor createEgressMulticastReportsReaderSocket(int ifIndex) {
            FileDescriptor socket;
            try {
                socket = Os.socket(AF_PACKET, SOCK_RAW | SOCK_NONBLOCK, 0);
                NetworkStackUtils.attachEgressMulticastReportFilter(socket);
                Os.bind(socket, makePacketSocketAddress(ETH_P_ALL, ifIndex));
            } catch (SocketException | ErrnoException e) {
                Log.wtf(TAG, "Error starting filter", e);
                return null;
            }

            return socket;
        }

        /**
         * Get elapsedRealtime.
         */
        public long elapsedRealtime() {
            return SystemClock.elapsedRealtime();
        }

        /** Add receiver for detecting doze mode change */
        public void addDeviceIdleReceiver(@NonNull final BroadcastReceiver receiver) {
            final IntentFilter intentFilter = new IntentFilter(ACTION_DEVICE_IDLE_MODE_CHANGED);
            if (SdkLevel.isAtLeastT()) {
                intentFilter.addAction(ACTION_DEVICE_LIGHT_IDLE_MODE_CHANGED);
            }
            mContext.registerReceiver(receiver, intentFilter);
        }

        /** Remove broadcast receiver. */
        public void removeBroadcastReceiver(@NonNull final BroadcastReceiver receiver) {
            mContext.unregisterReceiver(receiver);
        }

        /**
         * Get a ApfSessionInfoMetrics instance.
         */
        public ApfSessionInfoMetrics getApfSessionInfoMetrics() {
            return new ApfSessionInfoMetrics();
        }

        /**
         * Get a IpClientRaInfoMetrics instance.
         */
        public IpClientRaInfoMetrics getIpClientRaInfoMetrics() {
            return new IpClientRaInfoMetrics();
        }

        /**
         * Callback to be called when an ApfFilter instance is created.
         *
         * This method is designed to be overridden in test classes to collect created ApfFilter
         * instances.
         */
        public void onApfFilterCreated(@NonNull ApfFilter apfFilter) {
        }

        /**
         * Callback to be called when a ReceiveThread instance is created.
         *
         * This method is designed for overriding in test classes to collect created threads and
         * waits for the termination.
         */
        public void onThreadCreated(@NonNull Thread thread) {
        }

        /**
         * Loads the existing IPv6 anycast addresses from the file `/proc/net/anycast6`.
         */
        public List<byte[]> getAnycast6Addresses(@NonNull String ifname) {
            final List<Inet6Address> anycast6Addresses =
                    ProcfsParsingUtils.getAnycast6Addresses(ifname);
            final List<byte[]> addresses = new ArrayList<>();
            for (Inet6Address addr : anycast6Addresses) {
                addresses.add(addr.getAddress());
            }

            return addresses;
        }

        /**
         * Loads the existing Ethernet multicast addresses from the file
         * `/proc/net/dev_mcast`.
         */
        public List<byte[]> getEtherMulticastAddresses(@NonNull String ifname) {
            final List<MacAddress> etherAddresses =
                    ProcfsParsingUtils.getEtherMulticastAddresses(ifname);
            final List<byte[]> addresses = new ArrayList<>();
            for (MacAddress addr : etherAddresses) {
                addresses.add(addr.toByteArray());
            }

            return addresses;
        }

        /**
         * Loads the existing ND traffic class for the specific interface from the file
         * /proc/sys/net/ipv6/conf/{ifname}/ndisc_tclass.
         *
         * If the file does not exist or the interface is not found,
         * the function returns 0..255, 0 as default ND traffic class.
         */
        public int getNdTrafficClass(@NonNull String ifname) {
            return ProcfsParsingUtils.getNdTrafficClass(ifname);
        }

        /**
         * Returns the default TTL value for IPv4 packets from '/proc/sys/net/ipv4/ip_default_ttl'.
         */
        public int getIpv4DefaultTtl() {
            return ProcfsParsingUtils.getIpv4DefaultTtl();
        }

        /**
         * Returns the default HopLimit value for IPv6 packets.
         */
        public int getIpv6DefaultHopLimit(@NonNull String ifname) {
            return ProcfsParsingUtils.getIpv6DefaultHopLimit(ifname);
        }

        /**
         * Loads the existing IPv4 multicast addresses from the file
         * `/proc/net/igmp`.
         */
        public List<Inet4Address> getIPv4MulticastAddresses(@NonNull String ifname) {
            return ProcfsParsingUtils.getIPv4MulticastAddresses(ifname);
        }

        /**
         * Loads the existing IPv6 multicast addresses from the file `/proc/net/igmp6`.
         */
        public List<Inet6Address> getIPv6MulticastAddresses(@NonNull String ifname) {
            return ProcfsParsingUtils.getIpv6MulticastAddresses(ifname);
        }
    }

    public IApfController getApfController() {
        return mApfController;
    }

    public String setDataSnapshot(byte[] data) {
        mDataSnapshot = data;
        if (mIsRunning) {
            mApfCounterTracker.updateCountersFromData(data);
        }
        return mApfCounterTracker.getCounters().toString();
    }

    private MulticastReportMonitor createMulticastReportMonitor() {
        FileDescriptor socketFd = null;

        // Check if MLD report monitor is enabled first, it includes the IGMP report monitor.
        if (enableMldReportsMonitor()) {
            socketFd =
                mDependencies.createEgressMulticastReportsReaderSocket(mInterfaceParams.index);
        } else if (enableIgmpReportsMonitor()) {
            socketFd =
                mDependencies.createEgressIgmpReportsReaderSocket(mInterfaceParams.index);
        }

        return socketFd != null ? new MulticastReportMonitor(
                mHandler,
                mInterfaceParams,
                this::updateMulticastAddrs,
                socketFd
        ) : null;
    }

    private void log(String s) {
        Log.d(TAG, "(" + mInterfaceParams.name + "): " + s);
    }

    private static int[] filterEthTypeBlackList(int[] ethTypeBlackList) {
        ArrayList<Integer> bl = new ArrayList<>();

        for (int p : ethTypeBlackList) {
            // Check if the protocol is a valid ether type
            if ((p < ETH_TYPE_MIN) || (p > ETH_TYPE_MAX)) {
                continue;
            }

            // Check if the protocol is not repeated in the passed array
            if (bl.contains(p)) {
                continue;
            }

            // Check if list reach its max size
            if (bl.size() == APF_MAX_ETH_TYPE_BLACK_LIST_LEN) {
                Log.w(TAG, "Passed EthType Black List size too large (" + bl.size() +
                        ") using top " + APF_MAX_ETH_TYPE_BLACK_LIST_LEN + " protocols");
                break;
            }

            // Now add the protocol to the list
            bl.add(p);
        }

        return bl.stream().mapToInt(Integer::intValue).toArray();
    }

    // Returns seconds since device boot.
    private int secondsSinceBoot() {
        return (int) (mDependencies.elapsedRealtime() / DateUtils.SECOND_IN_MILLIS);
    }

    public static class InvalidRaException extends Exception {
        public InvalidRaException(String m) {
            super(m);
        }
    }

    /**
     *  Class to keep track of a section in a packet.
     */
    private static class PacketSection {
        public enum Type {
            MATCH,     // A field that should be matched (e.g., the router IP address).
            LIFETIME,  // A lifetime. Not matched, and counts toward minimum RA lifetime if >= min.
        }

        /** The type of section. */
        public final Type type;
        /** Offset into the packet at which this section begins. */
        public final int start;
        /** Length of this section in bytes. */
        public final int length;
        /** If this is a lifetime, the lifetime value. */
        public final long lifetime;
        /** If this is a lifetime, the value below which the lifetime is ignored */
        public final int min;

        PacketSection(int start, int length, Type type, long lifetime, int min) {
            this.start = start;

            if (type == Type.LIFETIME && length != 2 && length != 4) {
                throw new IllegalArgumentException("LIFETIME section length must be 2 or 4 bytes");
            }
            this.length = length;
            this.type = type;

            if (type == Type.MATCH && (lifetime != 0 || min != 0)) {
                throw new IllegalArgumentException("lifetime, min must be 0 for MATCH sections");
            }
            this.lifetime = lifetime;

            // It has already been asserted that min is 0 for MATCH sections.
            if (min < 0) {
                throw new IllegalArgumentException("min must be >= 0 for LIFETIME sections");
            }
            this.min = min;
        }

        public String toString() {
            if (type == Type.LIFETIME) {
                return String.format("%s: (%d, %d) %d %d", type, start, length, lifetime, min);
            } else {
                return String.format("%s: (%d, %d)", type, start, length);
            }
        }
    }

    // A class to hold information about an RA.
    @VisibleForTesting
    public class Ra {
        // Note: mPacket's position() cannot be assumed to be reset.
        private final ByteBuffer mPacket;

        // List of sections in the packet.
        private final ArrayList<PacketSection> mPacketSections = new ArrayList<>();

        // Router lifetime in packet
        private final int mRouterLifetime;
        // Minimum valid lifetime of PIOs in packet, Long.MAX_VALUE means not seen.
        private long mMinPioValidLifetime = Long.MAX_VALUE;
        // Minimum route lifetime of RIOs in packet, Long.MAX_VALUE means not seen.
        private long mMinRioRouteLifetime = Long.MAX_VALUE;
        // Minimum lifetime of RDNSSs in packet, Long.MAX_VALUE means not seen.
        private long mMinRdnssLifetime = Long.MAX_VALUE;
        // The time in seconds in which some of the information contained in this RA expires.
        private final int mExpirationTime;
        // When the packet was last captured, in seconds since Unix Epoch
        private final int mLastSeen;

        // For debugging only. Offsets into the packet where PIOs are.
        private final ArrayList<Integer> mPrefixOptionOffsets = new ArrayList<>();

        // For debugging only. Offsets into the packet where RDNSS options are.
        private final ArrayList<Integer> mRdnssOptionOffsets = new ArrayList<>();

        // For debugging only. Offsets into the packet where RIO options are.
        private final ArrayList<Integer> mRioOptionOffsets = new ArrayList<>();

        // For debugging only. Returns the hex representation of the last matching packet.
        String getLastMatchingPacket() {
            return HexDump.toHexString(mPacket.array(), 0, mPacket.capacity(),
                    false /* lowercase */);
        }

        // For debugging only. Returns the string representation of the IPv6 address starting at
        // position pos in the packet.
        private String IPv6AddresstoString(int pos) {
            try {
                byte[] array = mPacket.array();
                // Can't just call copyOfRange() and see if it throws, because if it reads past the
                // end it pads with zeros instead of throwing.
                if (pos < 0 || pos + 16 > array.length || pos + 16 < pos) {
                    return "???";
                }
                byte[] addressBytes = Arrays.copyOfRange(array, pos, pos + 16);
                InetAddress address = InetAddress.getByAddress(addressBytes);
                return address.getHostAddress();
            } catch (UnsupportedOperationException e) {
                // array() failed. Cannot happen, mPacket is array-backed and read-write.
                return "???";
            } catch (ClassCastException|UnknownHostException e) {
                // Cannot happen.
                return "???";
            }
        }

        // Can't be static because it's in a non-static inner class.
        // TODO: Make this static once RA is its own class.
        private void prefixOptionToString(StringBuffer sb, int offset) {
            String prefix = IPv6AddresstoString(offset + 16);
            int length = getUint8(mPacket, offset + 2);
            long valid = getUint32(mPacket, offset + 4);
            long preferred = getUint32(mPacket, offset + 8);
            sb.append(String.format("%s/%d %ds/%ds ", prefix, length, valid, preferred));
        }

        private void rdnssOptionToString(StringBuffer sb, int offset) {
            int optLen = getUint8(mPacket, offset + 1) * 8;
            if (optLen < 24) return;  // Malformed or empty.
            long lifetime = getUint32(mPacket, offset + 4);
            int numServers = (optLen - 8) / 16;
            sb.append("DNS ").append(lifetime).append("s");
            for (int server = 0; server < numServers; server++) {
                sb.append(" ").append(IPv6AddresstoString(offset + 8 + 16 * server));
            }
            sb.append(" ");
        }

        private void rioOptionToString(StringBuffer sb, int offset) {
            int optLen = getUint8(mPacket, offset + 1) * 8;
            if (optLen < 8 || optLen > 24) return;  // Malformed or empty.
            int prefixLen = getUint8(mPacket, offset + 2);
            long lifetime = getUint32(mPacket, offset + 4);

            // This read is variable length because the prefix can be 0, 8 or 16 bytes long.
            // We can't use any of the ByteBuffer#get methods here because they all start reading
            // from the buffer's current position.
            byte[] prefix = new byte[IPV6_ADDR_LEN];
            System.arraycopy(mPacket.array(), offset + 8, prefix, 0, optLen - 8);
            sb.append("RIO ").append(lifetime).append("s ");
            try {
                InetAddress address = InetAddress.getByAddress(prefix);
                sb.append(address.getHostAddress());
            } catch (UnknownHostException impossible) {
                sb.append("???");
            }
            sb.append("/").append(prefixLen).append(" ");
        }

        public String toString() {
            try {
                StringBuffer sb = new StringBuffer();
                sb.append(String.format("RA %s -> %s %ds ",
                        IPv6AddresstoString(IPV6_SRC_ADDR_OFFSET),
                        IPv6AddresstoString(IPV6_DEST_ADDR_OFFSET),
                        getUint16(mPacket, ICMP6_RA_ROUTER_LIFETIME_OFFSET)));
                for (int i: mPrefixOptionOffsets) {
                    prefixOptionToString(sb, i);
                }
                for (int i: mRdnssOptionOffsets) {
                    rdnssOptionToString(sb, i);
                }
                for (int i: mRioOptionOffsets) {
                    rioOptionToString(sb, i);
                }
                return sb.toString();
            } catch (BufferUnderflowException|IndexOutOfBoundsException e) {
                return "<Malformed RA>";
            }
        }

        /**
         * Add a packet section that should be matched, starting from the current position.
         * @param length the length of the section
         */
        private void addMatchSection(int length) {
            // Don't generate JNEBS instruction for 0 bytes as they will fail the
            // ASSERT_FORWARD_IN_PROGRAM(pc + cmp_imm - 1) check (where cmp_imm is
            // the number of bytes to compare) and immediately pass the packet.
            // The code does not attempt to generate such matches, but add a safety
            // check to prevent doing so in the presence of bugs or malformed or
            // truncated packets.
            if (length == 0) return;

            // we need to add a MATCH section 'from, length, MATCH, 0, 0'
            int from = mPacket.position();

            // if possible try to increase the length of the previous match section
            int lastIdx = mPacketSections.size() - 1;
            if (lastIdx >= 0) {  // there had to be a previous section
                PacketSection prev = mPacketSections.get(lastIdx);
                if (prev.type == PacketSection.Type.MATCH) {  // of type match
                    if (prev.start + prev.length == from) {  // ending where we start
                        from -= prev.length;
                        length += prev.length;
                        mPacketSections.remove(lastIdx);
                    }
                }
            }

            mPacketSections.add(new PacketSection(from, length, PacketSection.Type.MATCH, 0, 0));
            mPacket.position(from + length);
        }

        /**
         * Add a packet section that should be matched, starting from the current position.
         * @param end the offset in the packet before which the section ends
         */
        private void addMatchUntil(int end) {
            addMatchSection(end - mPacket.position());
        }

        /**
         * Add a packet section that should be ignored, starting from the current position.
         * @param length the length of the section in bytes
         */
        private void addIgnoreSection(int length) {
            mPacket.position(mPacket.position() + length);
        }

        /**
         * Add a packet section that represents a lifetime, starting from the current position.
         * @param length the length of the section in bytes
         * @param lifetime the lifetime
         * @param min the minimum acceptable lifetime
         */
        private void addLifetimeSection(int length, long lifetime, int min) {
            mPacketSections.add(
                    new PacketSection(mPacket.position(), length, PacketSection.Type.LIFETIME,
                            lifetime, min));
            mPacket.position(mPacket.position() + length);
        }

        /**
         * Adds packet sections for an RA option with a 4-byte lifetime 4 bytes into the option
         * @param optionLength the length of the option in bytes
         * @param min the minimum acceptable lifetime
         */
        private long add4ByteLifetimeOption(int optionLength, int min) {
            addMatchSection(ICMP6_4_BYTE_LIFETIME_OFFSET);
            final long lifetime = getUint32(mPacket, mPacket.position());
            addLifetimeSection(ICMP6_4_BYTE_LIFETIME_LEN, lifetime, min);
            addMatchSection(optionLength - ICMP6_4_BYTE_LIFETIME_OFFSET
                    - ICMP6_4_BYTE_LIFETIME_LEN);
            return lifetime;
        }

        /**
         * Return the router lifetime of the RA
         */
        public int routerLifetime() {
            return mRouterLifetime;
        }

        /**
         * Return the minimum valid lifetime in PIOs
         */
        public long minPioValidLifetime() {
            return mMinPioValidLifetime;
        }

        /**
         * Return the minimum route lifetime in RIOs
         */
        public long minRioRouteLifetime() {
            return mMinRioRouteLifetime;
        }

        /**
         * Return the minimum lifetime in RDNSSs
         */
        public long minRdnssLifetime() {
            return mMinRdnssLifetime;
        }

        // Note that this parses RA and may throw InvalidRaException (from
        // Buffer.position(int) or due to an invalid-length option) or IndexOutOfBoundsException
        // (from ByteBuffer.get(int) ) if parsing encounters something non-compliant with
        // specifications.
        @VisibleForTesting
        public Ra(byte[] packet, int length) throws InvalidRaException {
            if (length < ICMP6_RA_OPTION_OFFSET) {
                throw new InvalidRaException("Not an ICMP6 router advertisement: too short");
            }

            mPacket = ByteBuffer.wrap(Arrays.copyOf(packet, length));
            mLastSeen = secondsSinceBoot();

            // Check packet in case a packet arrives before we attach RA filter
            // to our packet socket. b/29586253
            if (getUint16(mPacket, ETH_ETHERTYPE_OFFSET) != ETH_P_IPV6 ||
                    getUint8(mPacket, IPV6_NEXT_HEADER_OFFSET) != IPPROTO_ICMPV6 ||
                    getUint8(mPacket, ICMP6_TYPE_OFFSET) != ICMPV6_ROUTER_ADVERTISEMENT) {
                throw new InvalidRaException("Not an ICMP6 router advertisement");
            }

            // Ignore destination MAC address.
            addIgnoreSection(6 /* Size of MAC address */);

            // Ignore the flow label and low 4 bits of traffic class.
            addMatchUntil(IPV6_FLOW_LABEL_OFFSET);
            addIgnoreSection(IPV6_FLOW_LABEL_LEN);

            // Ignore IPv6 destination address.
            addMatchUntil(IPV6_DEST_ADDR_OFFSET);
            addIgnoreSection(IPV6_ADDR_LEN);

            // Ignore checksum.
            addMatchUntil(ICMP6_RA_CHECKSUM_OFFSET);
            addIgnoreSection(ICMP6_RA_CHECKSUM_LEN);

            // Parse router lifetime
            addMatchUntil(ICMP6_RA_ROUTER_LIFETIME_OFFSET);
            mRouterLifetime = getUint16(mPacket, ICMP6_RA_ROUTER_LIFETIME_OFFSET);
            addLifetimeSection(ICMP6_RA_ROUTER_LIFETIME_LEN, mRouterLifetime, mAcceptRaMinLft);
            if (mRouterLifetime == 0) mNumZeroLifetimeRas++;

            // Add remaining fields (reachable time and retransmission timer) to match section.
            addMatchUntil(ICMP6_RA_OPTION_OFFSET);

            while (mPacket.hasRemaining()) {
                final int position = mPacket.position();
                final int optionType = getUint8(mPacket, position);
                final int optionLength = getUint8(mPacket, position + 1) * 8;
                if (optionLength <= 0) {
                    throw new InvalidRaException(String.format(
                        "Invalid option length opt=%d len=%d", optionType, optionLength));
                }

                long lifetime;
                switch (optionType) {
                    case ICMP6_PREFIX_OPTION_TYPE:
                        mPrefixOptionOffsets.add(position);

                        // Parse valid lifetime
                        addMatchSection(ICMP6_PREFIX_OPTION_VALID_LIFETIME_OFFSET);
                        lifetime = getUint32(mPacket, mPacket.position());
                        addLifetimeSection(ICMP6_PREFIX_OPTION_VALID_LIFETIME_LEN,
                                lifetime, mAcceptRaMinLft);
                        mMinPioValidLifetime = getMinForPositiveValue(
                                mMinPioValidLifetime, lifetime);
                        if (lifetime == 0) mNumZeroLifetimeRas++;

                        // Parse preferred lifetime
                        lifetime = getUint32(mPacket, mPacket.position());
                        // The PIO preferred lifetime is not affected by accept_ra_min_lft and
                        // therefore does not have a minimum.
                        addLifetimeSection(ICMP6_PREFIX_OPTION_PREFERRED_LIFETIME_LEN,
                                lifetime, 0 /* min lifetime */);

                        addMatchSection(4);       // Reserved bytes
                        addMatchSection(IPV6_ADDR_LEN);  // The prefix itself
                        break;
                    // These three options have the same lifetime offset and size, and
                    // are processed with the same specialized add4ByteLifetimeOption:
                    case ICMP6_RDNSS_OPTION_TYPE:
                        mRdnssOptionOffsets.add(position);
                        lifetime = add4ByteLifetimeOption(optionLength, mMinRdnssLifetimeSec);
                        mMinRdnssLifetime = getMinForPositiveValue(mMinRdnssLifetime, lifetime);
                        if (lifetime == 0) mNumZeroLifetimeRas++;
                        break;
                    case ICMP6_ROUTE_INFO_OPTION_TYPE:
                        mRioOptionOffsets.add(position);
                        lifetime = add4ByteLifetimeOption(optionLength, mAcceptRaMinLft);
                        mMinRioRouteLifetime = getMinForPositiveValue(
                                mMinRioRouteLifetime, lifetime);
                        if (lifetime == 0) mNumZeroLifetimeRas++;
                        break;
                    case ICMP6_SOURCE_LL_ADDRESS_OPTION_TYPE:
                    case ICMP6_MTU_OPTION_TYPE:
                    case ICMP6_PREF64_OPTION_TYPE:
                    case ICMP6_RA_FLAGS_EXTENSION_OPTION_TYPE:
                        addMatchSection(optionLength);
                        break;
                    case ICMP6_CAPTIVE_PORTAL_OPTION_TYPE: // unlikely to ever change.
                    case ICMP6_DNSSL_OPTION_TYPE: // currently unsupported in userspace.
                    default:
                        // RFC4861 section 4.2 dictates we ignore unknown options for forwards
                        // compatibility.
                        // However, make sure the option's type and length match.
                        addMatchSection(2); // option type & length
                        // optionLength is guaranteed to be >= 8.
                        addIgnoreSection(optionLength - 2);
                        break;
                }
            }
            mExpirationTime = getExpirationTime();
        }

        public enum MatchType {
            NO_MATCH, // the RAs do not match
            MATCH_PASS, // the RAS match, and the APF program would pass.
            MATCH_DROP, // the RAs match, but the APF program would drop.
        }

        // Considering only the MATCH sections, does {@code packet} match this RA?
        MatchType matches(Ra newRa) {
            // Does their size match?
            if (newRa.mPacket.capacity() != mPacket.capacity()) return MatchType.NO_MATCH;

            // If the filter has expired, it cannot match the new RA.
            if (getRemainingFilterLft(secondsSinceBoot()) <= 0) return MatchType.NO_MATCH;

            // Check if all MATCH sections are byte-identical.
            final byte[] newPacket = newRa.mPacket.array();
            final byte[] oldPacket = mPacket.array();
            for (PacketSection section : mPacketSections) {
                if (section.type != PacketSection.Type.MATCH) continue;
                for (int i = section.start; i < (section.start + section.length); i++) {
                    if (newPacket[i] != oldPacket[i]) return MatchType.NO_MATCH;
                }
            }

            // Apply APF lifetime matching to LIFETIME sections and decide whether a packet should
            // be processed (MATCH_PASS) or ignored (MATCH_DROP). This logic is needed to
            // consistently process / ignore packets no matter the current state of the APF program.
            // Note that userspace has no control (or knowledge) over when the APF program is
            // running.
            for (PacketSection section : mPacketSections) {
                if (section.type != PacketSection.Type.LIFETIME) continue;

                // the lifetime of the new RA.
                long lft = 0;
                switch (section.length) {
                    // section.length is guaranteed to be 2 or 4.
                    case 2: lft = getUint16(newRa.mPacket, section.start); break;
                    case 4: lft = getUint32(newRa.mPacket, section.start); break;
                }

                // WARNING: keep this in sync with Ra#generateFilter()!
                if (section.lifetime == 0) {
                    // Case 1) old lft == 0
                    if (section.min > 0) {
                        // a) in the presence of a min value.
                        // if lft >= min -> PASS
                        // gen.addJumpIfR0GreaterThan(section.min - 1, nextFilterLabel);
                        if (lft >= section.min) return MatchType.MATCH_PASS;
                    } else {
                        // b) if min is 0 / there is no min value.
                        // if lft > 0 -> PASS
                        // gen.addJumpIfR0GreaterThan(0, nextFilterLabel);
                        if (lft > 0) return MatchType.MATCH_PASS;
                    }
                } else if (section.min == 0) {
                    // Case 2b) section is not affected by any minimum.
                    //
                    // if lft < (oldLft + 2) // 3 -> PASS
                    // if lft > oldLft            -> PASS
                    // gen.addJumpIfR0LessThan(((section.lifetime + 2) / 3),
                    //        nextFilterLabel);
                    if (lft < (section.lifetime + 2) / 3) return MatchType.MATCH_PASS;
                    // gen.addJumpIfR0GreaterThan(section.lifetime, nextFilterLabel);
                    if (lft > section.lifetime) return MatchType.MATCH_PASS;
                } else if (section.lifetime < section.min) {
                    // Case 2a) 0 < old lft < min
                    //
                    // if lft == 0   -> PASS
                    // if lft >= min -> PASS
                    // gen.addJumpIfR0Equals(0, nextFilterLabel);
                    if (lft == 0) return MatchType.MATCH_PASS;
                    // gen.addJumpIfR0GreaterThan(section.min - 1, nextFilterLabel);
                    if (lft >= section.min) return MatchType.MATCH_PASS;
                } else if (section.lifetime <= 3 * (long) section.min) {
                    // Case 3a) min <= old lft <= 3 * min
                    // Note that:
                    // "(old lft + 2) / 3 <= min" is equivalent to "old lft <= 3 * min"
                    //
                    // Essentially, in this range there is no "renumbering support", as the
                    // renumbering constant of 1/3 * old lft is smaller than the minimum
                    // lifetime accepted by the kernel / userspace.
                    //
                    // if lft == 0     -> PASS
                    // if lft > oldLft -> PASS
                    // gen.addJumpIfR0Equals(0, nextFilterLabel);
                    if (lft == 0) return MatchType.MATCH_PASS;
                    // gen.addJumpIfR0GreaterThan(section.lifetime, nextFilterLabel);
                    if (lft > section.lifetime) return MatchType.MATCH_PASS;
                } else {
                    // Case 4a) otherwise
                    //
                    // if lft == 0                  -> PASS
                    // if lft < min                 -> CONTINUE
                    // if lft < (oldLft + 2) // 3   -> PASS
                    // if lft > oldLft              -> PASS
                    // gen.addJumpIfR0Equals(0, nextFilterLabel);
                    if (lft == 0) return MatchType.MATCH_PASS;
                    // gen.addJumpIfR0LessThan(section.min, continueLabel);
                    if (lft < section.min) continue;
                    // gen.addJumpIfR0LessThan(((section.lifetime + 2) / 3),
                    //         nextFilterLabel);
                    if (lft < (section.lifetime + 2) / 3) return MatchType.MATCH_PASS;
                    // gen.addJumpIfR0GreaterThan(section.lifetime, nextFilterLabel);
                    if (lft > section.lifetime) return MatchType.MATCH_PASS;
                }
            }

            return MatchType.MATCH_DROP;
        }

        // Get the number of seconds in which some of the information contained in this RA expires.
        private int getExpirationTime() {
            // While technically most lifetimes in the RA are u32s, as far as the RA filter is
            // concerned, INT_MAX is still a *much* longer lifetime than any filter would ever
            // reasonably be active for.
            // Clamp expirationTime at INT_MAX.
            int expirationTime = Integer.MAX_VALUE;
            for (PacketSection section : mPacketSections) {
                if (section.type != PacketSection.Type.LIFETIME) {
                    continue;
                }
                // Ignore lifetimes below section.min and always ignore 0 lifetimes.
                if (section.lifetime < Math.max(section.min, 1)) {
                    continue;
                }

                expirationTime = (int) Math.min(expirationTime, section.lifetime);
            }
            return expirationTime;
        }

        // Filter for a fraction of the expiration time and adjust for the age of the RA.
        int getRemainingFilterLft(int currentTimeSeconds) {
            int filterLifetime = ((mExpirationTime / FRACTION_OF_LIFETIME_TO_FILTER)
                    - (currentTimeSeconds - mLastSeen));
            filterLifetime = Math.max(0, filterLifetime);
            // Clamp filterLifetime to <= 65535, so it fits in 2 bytes.
            return Math.min(65535, filterLifetime);
        }

        // Append a filter for this RA to {@code gen}. Jump to DROP_LABEL if it should be dropped.
        // Jump to the next filter if packet doesn't match this RA.
        void generateFilter(ApfV4GeneratorBase<?> gen, int timeSeconds)
                throws IllegalInstructionException {
            short nextFilterLabel = gen.getUniqueLabel();
            // Skip if packet is not the right size
            gen.addLoadFromMemory(R0, MemorySlot.PACKET_SIZE);
            gen.addJumpIfR0NotEquals(mPacket.capacity(), nextFilterLabel);
            // Skip filter if expired
            gen.addLoadFromMemory(R0, MemorySlot.FILTER_AGE_SECONDS);
            gen.addJumpIfR0GreaterThan(getRemainingFilterLft(timeSeconds), nextFilterLabel);
            for (PacketSection section : mPacketSections) {
                // Generate code to match the packet bytes.
                if (section.type == PacketSection.Type.MATCH) {
                    gen.addLoadImmediate(R0, section.start);
                    gen.addJumpIfBytesAtR0NotEqual(
                            Arrays.copyOfRange(mPacket.array(), section.start,
                                    section.start + section.length),
                            nextFilterLabel);
                } else {
                    switch (section.length) {
                        // length asserted to be either 2 or 4 on PacketSection construction
<<<<<<< HEAD
                        case 2: gen.addLoad16(R0, section.start); break;
=======
                        case 2: gen.addLoad16intoR0(section.start); break;
>>>>>>> 5fc6add3
                        case 4: gen.addLoad32intoR0(section.start); break;
                    }

                    // WARNING: keep this in sync with matches()!
                    // For more information on lifetime comparisons in the APF bytecode, see
                    // go/apf-ra-filter.
                    if (section.lifetime == 0) {
                        // Case 1) old lft == 0
                        if (section.min > 0) {
                            // a) in the presence of a min value.
                            // if lft >= min -> PASS
                            gen.addJumpIfR0GreaterThan(section.min - 1, nextFilterLabel);
                        } else {
                            // b) if min is 0 / there is no min value.
                            // if lft > 0 -> PASS
                            gen.addJumpIfR0GreaterThan(0, nextFilterLabel);
                        }
                    } else if (section.min == 0) {
                        // Case 2b) section is not affected by any minimum.
                        //
                        // if lft < (oldLft + 2) // 3 -> PASS
                        // if lft > oldLft            -> PASS
                        gen.addJumpIfR0LessThan(((section.lifetime + 2) / 3),
                                nextFilterLabel);
                        gen.addJumpIfR0GreaterThan(section.lifetime, nextFilterLabel);
                    } else if (section.lifetime < section.min) {
                        // Case 2a) 0 < old lft < min
                        //
                        // if lft == 0   -> PASS
                        // if lft >= min -> PASS
                        gen.addJumpIfR0Equals(0, nextFilterLabel);
                        gen.addJumpIfR0GreaterThan(section.min - 1, nextFilterLabel);
                    } else if (section.lifetime <= 3 * (long) section.min) {
                        // Case 3a) min <= old lft <= 3 * min
                        // Note that:
                        // "(old lft + 2) / 3 <= min" is equivalent to "old lft <= 3 * min"
                        //
                        // Essentially, in this range there is no "renumbering support", as the
                        // renumbering constant of 1/3 * old lft is smaller than the minimum
                        // lifetime accepted by the kernel / userspace.
                        //
                        // if lft == 0     -> PASS
                        // if lft > oldLft -> PASS
                        gen.addJumpIfR0Equals(0, nextFilterLabel);
                        gen.addJumpIfR0GreaterThan(section.lifetime, nextFilterLabel);
                    } else {
                        final short continueLabel = gen.getUniqueLabel();
                        // Case 4a) otherwise
                        //
                        // if lft == 0                  -> PASS
                        // if lft < min                 -> CONTINUE
                        // if lft < (oldLft + 2) // 3   -> PASS
                        // if lft > oldLft              -> PASS
                        gen.addJumpIfR0Equals(0, nextFilterLabel);
                        gen.addJumpIfR0LessThan(section.min, continueLabel);
                        gen.addJumpIfR0LessThan(((section.lifetime + 2) / 3),
                                nextFilterLabel);
                        gen.addJumpIfR0GreaterThan(section.lifetime, nextFilterLabel);

                        // CONTINUE
                        gen.defineLabel(continueLabel);
                    }
                }
            }
            gen.addCountAndDrop(DROPPED_RA);
            gen.defineLabel(nextFilterLabel);
        }
    }

    // TODO: Refactor these subclasses to avoid so much repetition.
    private abstract static class KeepalivePacket {
        // Note that the offset starts from IP header.
        // These must be added ether header length when generating program.
        static final int IP_HEADER_OFFSET = 0;
        static final int IPV4_SRC_ADDR_OFFSET = IP_HEADER_OFFSET + 12;

        // Append a filter for this keepalive ack to {@code gen}.
        // Jump to drop if it matches the keepalive ack.
        // Jump to the next filter if packet doesn't match the keepalive ack.
        abstract void generateFilter(ApfV4GeneratorBase<?> gen)
                throws IllegalInstructionException;
    }

    // A class to hold NAT-T keepalive ack information.
    private class NattKeepaliveResponse extends KeepalivePacket {
        static final int UDP_HEADER_LEN = 8;

        protected class NattKeepaliveResponseData {
            public final byte[] srcAddress;
            public final int srcPort;
            public final byte[] dstAddress;
            public final int dstPort;

            NattKeepaliveResponseData(final NattKeepalivePacketDataParcelable sentKeepalivePacket) {
                srcAddress = sentKeepalivePacket.dstAddress;
                srcPort = sentKeepalivePacket.dstPort;
                dstAddress = sentKeepalivePacket.srcAddress;
                dstPort = sentKeepalivePacket.srcPort;
            }
        }

        protected final NattKeepaliveResponseData mPacket;
        protected final byte[] mSrcDstAddr;
        protected final byte[] mPortFingerprint;
        // NAT-T keepalive packet
        protected final byte[] mPayload = {(byte) 0xff};

        NattKeepaliveResponse(final NattKeepalivePacketDataParcelable sentKeepalivePacket) {
            mPacket = new NattKeepaliveResponseData(sentKeepalivePacket);
            mSrcDstAddr = CollectionUtils.concatArrays(mPacket.srcAddress, mPacket.dstAddress);
            mPortFingerprint = generatePortFingerprint(mPacket.srcPort, mPacket.dstPort);
        }

        byte[] generatePortFingerprint(int srcPort, int dstPort) {
            final ByteBuffer fp = ByteBuffer.allocate(4);
            fp.order(ByteOrder.BIG_ENDIAN);
            fp.putShort((short) srcPort);
            fp.putShort((short) dstPort);
            return fp.array();
        }

        @Override
        void generateFilter(ApfV4GeneratorBase<?> gen) throws IllegalInstructionException {
            final short nextFilterLabel = gen.getUniqueLabel();

            gen.addLoadImmediate(R0, ETH_HEADER_LEN + IPV4_SRC_ADDR_OFFSET);
            gen.addJumpIfBytesAtR0NotEqual(mSrcDstAddr, nextFilterLabel);

            // A NAT-T keepalive packet contains 1 byte payload with the value 0xff
            // Check payload length is 1
            gen.addLoadFromMemory(R0, MemorySlot.IPV4_HEADER_SIZE);
            gen.addAdd(UDP_HEADER_LEN);
            gen.addSwap();
            gen.addLoad16intoR0(IPV4_TOTAL_LENGTH_OFFSET);
            gen.addNeg(R1);
            gen.addAddR1ToR0();
            gen.addJumpIfR0NotEquals(1, nextFilterLabel);

            // Check that the ports match
            gen.addLoadFromMemory(R0, MemorySlot.IPV4_HEADER_SIZE);
            gen.addAdd(ETH_HEADER_LEN);
            gen.addJumpIfBytesAtR0NotEqual(mPortFingerprint, nextFilterLabel);

            // Payload offset = R0 + UDP header length
            gen.addAdd(UDP_HEADER_LEN);
            gen.addJumpIfBytesAtR0NotEqual(mPayload, nextFilterLabel);

            gen.addCountAndDrop(DROPPED_IPV4_NATT_KEEPALIVE);
            gen.defineLabel(nextFilterLabel);
        }

        public String toString() {
            try {
                return String.format("%s -> %s",
                        ConnectivityUtils.addressAndPortToString(
                                InetAddress.getByAddress(mPacket.srcAddress), mPacket.srcPort),
                        ConnectivityUtils.addressAndPortToString(
                                InetAddress.getByAddress(mPacket.dstAddress), mPacket.dstPort));
            } catch (UnknownHostException e) {
                return "Unknown host";
            }
        }
    }

    // A class to hold TCP keepalive ack information.
    private abstract static class TcpKeepaliveAck extends KeepalivePacket {
        protected static class TcpKeepaliveAckData {
            public final byte[] srcAddress;
            public final int srcPort;
            public final byte[] dstAddress;
            public final int dstPort;
            public final int seq;
            public final int ack;

            // Create the characteristics of the ack packet from the sent keepalive packet.
            TcpKeepaliveAckData(final TcpKeepalivePacketDataParcelable sentKeepalivePacket) {
                srcAddress = sentKeepalivePacket.dstAddress;
                srcPort = sentKeepalivePacket.dstPort;
                dstAddress = sentKeepalivePacket.srcAddress;
                dstPort = sentKeepalivePacket.srcPort;
                seq = sentKeepalivePacket.ack;
                ack = sentKeepalivePacket.seq + 1;
            }
        }

        protected final TcpKeepaliveAckData mPacket;
        protected final byte[] mSrcDstAddr;
        protected final byte[] mPortSeqAckFingerprint;

        TcpKeepaliveAck(final TcpKeepaliveAckData packet, final byte[] srcDstAddr) {
            mPacket = packet;
            mSrcDstAddr = srcDstAddr;
            mPortSeqAckFingerprint = generatePortSeqAckFingerprint(mPacket.srcPort,
                    mPacket.dstPort, mPacket.seq, mPacket.ack);
        }

        static byte[] generatePortSeqAckFingerprint(int srcPort, int dstPort, int seq, int ack) {
            final ByteBuffer fp = ByteBuffer.allocate(12);
            fp.order(ByteOrder.BIG_ENDIAN);
            fp.putShort((short) srcPort);
            fp.putShort((short) dstPort);
            fp.putInt(seq);
            fp.putInt(ack);
            return fp.array();
        }

        public String toString() {
            try {
                return String.format("%s -> %s , seq=%d, ack=%d",
                        ConnectivityUtils.addressAndPortToString(
                                InetAddress.getByAddress(mPacket.srcAddress), mPacket.srcPort),
                        ConnectivityUtils.addressAndPortToString(
                                InetAddress.getByAddress(mPacket.dstAddress), mPacket.dstPort),
                        Integer.toUnsignedLong(mPacket.seq),
                        Integer.toUnsignedLong(mPacket.ack));
            } catch (UnknownHostException e) {
                return "Unknown host";
            }
        }

        // Append a filter for this keepalive ack to {@code gen}.
        // Jump to drop if it matches the keepalive ack.
        // Jump to the next filter if packet doesn't match the keepalive ack.
        abstract void generateFilter(ApfV4GeneratorBase<?> gen)
                throws IllegalInstructionException;
    }

    private class TcpKeepaliveAckV4 extends TcpKeepaliveAck {

        TcpKeepaliveAckV4(final TcpKeepalivePacketDataParcelable sentKeepalivePacket) {
            this(new TcpKeepaliveAckData(sentKeepalivePacket));
        }
        TcpKeepaliveAckV4(final TcpKeepaliveAckData packet) {
            super(packet, CollectionUtils.concatArrays(packet.srcAddress,
                    packet.dstAddress) /* srcDstAddr */);
        }

        @Override
        void generateFilter(ApfV4GeneratorBase<?> gen) throws IllegalInstructionException {
            final short nextFilterLabel = gen.getUniqueLabel();

            gen.addLoadImmediate(R0, ETH_HEADER_LEN + IPV4_SRC_ADDR_OFFSET);
            gen.addJumpIfBytesAtR0NotEqual(mSrcDstAddr, nextFilterLabel);

            // Skip to the next filter if it's not zero-sized :
            // TCP_HEADER_SIZE + IPV4_HEADER_SIZE - ipv4_total_length == 0
            // Load the IP header size into R1
            gen.addLoadFromMemory(R1, MemorySlot.IPV4_HEADER_SIZE);
            // Load the TCP header size into R0 (it's indexed by R1)
            gen.addLoad8R1IndexedIntoR0(ETH_HEADER_LEN + TCP_HEADER_SIZE_OFFSET);
            // Size offset is in the top nibble, but it must be multiplied by 4, and the two
            // top bits of the low nibble are guaranteed to be zeroes. Right-shift R0 by 2.
            gen.addRightShift(2);
            // R0 += R1 -> R0 contains TCP + IP headers length
            gen.addAddR1ToR0();
            // Load IPv4 total length
            gen.addSwap();
            gen.addLoad16intoR0(IPV4_TOTAL_LENGTH_OFFSET);
            gen.addSwap();
            gen.addNeg(R0);
            gen.addAddR1ToR0();
            gen.addJumpIfR0NotEquals(0, nextFilterLabel);
            // Add IPv4 header length
            gen.addLoadFromMemory(R1, MemorySlot.IPV4_HEADER_SIZE);
            gen.addLoadImmediate(R0, ETH_HEADER_LEN);
            gen.addAddR1ToR0();
            gen.addJumpIfBytesAtR0NotEqual(mPortSeqAckFingerprint, nextFilterLabel);

            gen.addCountAndDrop(DROPPED_IPV4_KEEPALIVE_ACK);
            gen.defineLabel(nextFilterLabel);
        }
    }

    private static class TcpKeepaliveAckV6 extends TcpKeepaliveAck {
        TcpKeepaliveAckV6(final TcpKeepalivePacketDataParcelable sentKeepalivePacket) {
            this(new TcpKeepaliveAckData(sentKeepalivePacket));
        }
        TcpKeepaliveAckV6(final TcpKeepaliveAckData packet) {
            super(packet, CollectionUtils.concatArrays(packet.srcAddress,
                    packet.dstAddress) /* srcDstAddr */);
        }

        @Override
        void generateFilter(ApfV4GeneratorBase<?> gen) {
            throw new UnsupportedOperationException("IPv6 TCP Keepalive is not supported yet");
        }
    }

    // Maximum number of RAs to filter for.
    private static final int MAX_RAS = 10;

    private final ArrayList<Ra> mRas = new ArrayList<>();
    private final SparseArray<KeepalivePacket> mKeepalivePackets = new SparseArray<>();

    // We don't want to filter an RA for it's whole lifetime as it'll be expired by the time we ever
    // see a refresh.  Using half the lifetime might be a good idea except for the fact that
    // packets may be dropped, so let's use 6.
    private static final int FRACTION_OF_LIFETIME_TO_FILTER = 6;

    // When did we last install a filter program? In seconds since Unix Epoch.
    private int mLastTimeInstalledProgram;
    // How long should the last installed filter program live for? In seconds.
    private int mLastInstalledProgramMinLifetime;

    // For debugging only. The last program installed.
    private byte[] mLastInstalledProgram;

    /**
     * For debugging only. Contains the latest APF buffer snapshot captured from the firmware.
     * <p>
     * A typical size for this buffer is 4KB. It is present only if the WiFi HAL supports
     * IWifiStaIface#readApfPacketFilterData(), and the APF interpreter advertised support for
     * the opcodes to access the data buffer (LDDW and STDW).
     */
    @Nullable
    private byte[] mDataSnapshot;

    // How many times the program was updated since we started.
    private int mNumProgramUpdates = 0;
    // The maximum program size that updated since we started.
    private int mMaxProgramSize = 0;
    // The maximum number of distinct RAs
    private int mMaxDistinctRas = 0;

    /**
     * Generate filter code to process ARP packets. Execution of this code ends in either the
     * DROP_LABEL or PASS_LABEL and does not fall off the end.
     * Preconditions:
     *  - Packet being filtered is ARP
     */
    private void generateArpFilter(ApfV4GeneratorBase<?> gen)
            throws IllegalInstructionException {
        // Here's a basic summary of what the ARP filter program does:
        //
        // if clat is enabled (and we're thus IPv6-only)
        //   drop
        // if not ARP IPv4
        //   drop
        // if unknown ARP opcode (ie. not reply or request)
        //   drop
        //
        // if ARP reply:
        //   if source ip is 0.0.0.0
        //     drop
        //   if unicast (or multicast)
        //     pass
        //   if interface has no IPv4 address
        //     if target ip is 0.0.0.0
        //       drop
        //   else
        //     if target ip is not the interface ip
        //       drop
        //   pass
        //
        // if ARP request:
        //   if interface has IPv4 address
        //     if target ip is not the interface ip
        //       drop
        //   pass

        // For IPv6 only network, drop all ARP packet.
        if (mHasClat) {
            gen.addCountAndDrop(DROPPED_ARP_V6_ONLY);
            return;
        }

        // Drop if not ARP IPv4.
        gen.addLoadImmediate(R0, ARP_HEADER_OFFSET);
        gen.addCountAndDropIfBytesAtR0NotEqual(ARP_IPV4_HEADER, DROPPED_ARP_NON_IPV4);

        final short checkArpRequest = gen.getUniqueLabel();

        gen.addLoad16intoR0(ARP_OPCODE_OFFSET);
        gen.addJumpIfR0Equals(ARP_OPCODE_REQUEST, checkArpRequest); // Skip to arp request check.
        // Drop if unknown ARP opcode.
        gen.addCountAndDropIfR0NotEquals(ARP_OPCODE_REPLY, DROPPED_ARP_UNKNOWN);

        /*----------  Handle ARP Replies. ----------*/

        // Drop if ARP reply source IP is 0.0.0.0
        gen.addLoad32intoR0(ARP_SOURCE_IP_ADDRESS_OFFSET);
        gen.addCountAndDropIfR0Equals(IPV4_ANY_HOST_ADDRESS, DROPPED_ARP_REPLY_SPA_NO_HOST);

        // Pass if non-broadcast reply.
        // This also accepts multicast arp, but we assume those don't exist.
        gen.addLoadImmediate(R0, ETH_DEST_ADDR_OFFSET);
        gen.addCountAndPassIfBytesAtR0NotEqual(ETHER_BROADCAST, PASSED_ARP_UNICAST_REPLY);

        // It is a broadcast reply.
        if (mIPv4Address == null) {
            // When there is no IPv4 address, drop GARP replies (b/29404209).
            gen.addLoad32intoR0(ARP_TARGET_IP_ADDRESS_OFFSET);
            gen.addCountAndDropIfR0Equals(IPV4_ANY_HOST_ADDRESS, DROPPED_GARP_REPLY);
        } else {
            // When there is an IPv4 address, drop broadcast replies with a different target IPv4
            // address.
            gen.addLoad32intoR0(ARP_TARGET_IP_ADDRESS_OFFSET);
            gen.addCountAndDropIfR0NotEquals(bytesToBEInt(mIPv4Address), DROPPED_ARP_OTHER_HOST);
        }
        gen.addCountAndPass(PASSED_ARP_BROADCAST_REPLY);

        /*----------  Handle ARP Requests. ----------*/

        gen.defineLabel(checkArpRequest);
        if (mIPv4Address != null) {
            // When there is an IPv4 address, drop unicast/broadcast requests with a different
            // target IPv4 address.
            gen.addLoad32intoR0(ARP_TARGET_IP_ADDRESS_OFFSET);
            gen.addCountAndDropIfR0NotEquals(bytesToBEInt(mIPv4Address), DROPPED_ARP_OTHER_HOST);

            if (enableArpOffload()) {
                ApfV6GeneratorBase<?> v6Gen = (ApfV6GeneratorBase<?>) gen;
                // Ethernet requires that all packets be at least 60 bytes long
                v6Gen.addAllocate(60)
                        .addPacketCopy(ETHER_SRC_ADDR_OFFSET, ETHER_ADDR_LEN)
                        .addDataCopy(mHardwareAddress)
                        .addDataCopy(FIXED_ARP_REPLY_HEADER)
                        .addDataCopy(mHardwareAddress)
                        .addWrite32(mIPv4Address)
                        .addPacketCopy(ETHER_SRC_ADDR_OFFSET, ETHER_ADDR_LEN)
                        .addPacketCopy(ARP_SOURCE_IP_ADDRESS_OFFSET, IPV4_ADDR_LEN)
                        .addLoadFromMemory(R0, MemorySlot.TX_BUFFER_OUTPUT_POINTER)
                        .addAdd(18)
                        .addStoreToMemory(MemorySlot.TX_BUFFER_OUTPUT_POINTER, R0)
                        .addTransmitWithoutChecksum()
                        .addCountAndDrop(DROPPED_ARP_REQUEST_REPLIED);
            }
        }
        // If we're not clat, and we don't have an ipv4 address, allow all ARP request to avoid
        // racing against DHCP.
        gen.addCountAndPass(PASSED_ARP_REQUEST);
    }

    /**
     * Generate filter code to reply and drop unicast ICMPv4 echo request.
     * <p>
     * On entry, we know it is IPv4 ethertype, but don't know anything else.
     * R0/R1 have nothing useful in them, and can be clobbered.
     */
    private void generateUnicastIpv4PingOffload(ApfV6GeneratorBase<?> gen)
            throws IllegalInstructionException {

        final short skipIpv4PingFilter = gen.getUniqueLabel();
        // Check 1) it's not a fragment. 2) it's ICMP.
        // If condition not match then skip the ping filter logic
        gen.addJumpIfNotUnfragmentedIPv4Protocol(IPPROTO_ICMP, skipIpv4PingFilter);

        // Only offload unicast Ipv4 ping request for now.
        // While we could potentially support offloading multicast and broadcast ping requests in
        // the future, such packets will likely be dropped by multicast filters.
        // Since the device may have packet forwarding enabled, APF needs to pass any received
        // unicast IPv4 ping not destined for the device's IP address to the kernel.
        gen.addLoadImmediate(R0, ETHER_DST_ADDR_OFFSET)
                .addJumpIfBytesAtR0NotEqual(mHardwareAddress, skipIpv4PingFilter)
                .addLoadImmediate(R0, IPV4_DEST_ADDR_OFFSET)
                .addJumpIfBytesAtR0NotEqual(mIPv4Address, skipIpv4PingFilter);

        // Ignore ping packets with IPv4 options (header size != 20) as they are rare.
        // Pass them to the kernel to save bytecode space.
        gen.addLoadFromMemory(R0, MemorySlot.IPV4_HEADER_SIZE)
                .addJumpIfR0NotEquals(IPV4_HEADER_MIN_LEN, skipIpv4PingFilter);

        // We need to check if the packet is sufficiently large to be a valid ICMP packet.
        gen.addLoadFromMemory(R0, MemorySlot.PACKET_SIZE)
                .addCountAndDropIfR0LessThan(
                        ETHER_HEADER_LEN + IPV4_HEADER_MIN_LEN + ICMP_HEADER_LEN,
                        DROPPED_IPV4_ICMP_INVALID);

        // If it is not a ICMP echo request, then skip.
        gen.addLoad8intoR0(ICMP4_TYPE_NO_OPTIONS_OFFSET)
                .addJumpIfR0NotEquals(ICMP_ECHO, skipIpv4PingFilter);

        final int defaultTtl = mDependencies.getIpv4DefaultTtl();
        // Construct the ICMP echo reply packet.
        gen.addLoadFromMemory(R0, MemorySlot.PACKET_SIZE)
                .addAllocateR0()
                .addPacketCopy(ETHER_SRC_ADDR_OFFSET, ETHER_ADDR_LEN) // Dst MAC address
                .addDataCopy(mHardwareAddress) // Src MAC address
                // Reuse the following fields from the input packet:
                // 2 bytes: EtherType
                // 4 bytes: version, IHL, TOS, total length
                // 4 bytes: identification, flags, fragment offset
                .addPacketCopy(ETH_ETHERTYPE_OFFSET, 10)
                // Ttl: default ttl, Protocol: IPPROTO_ICMP, checksum: 0
                .addWrite32((defaultTtl << 24) | (IPPROTO_ICMP << 16))
                .addWrite32(mIPv4Address) // Src ip
                .addPacketCopy(IPV4_SRC_ADDR_OFFSET, IPV4_ADDR_LEN) // Dst ip
                .addWrite32((ICMP_ECHOREPLY << 24)) // Type: echo reply, code: 0, checksum: 0
                // Copy identifier, sequence number and ping payload
                .addSub(ICMP4_CONTENT_NO_OPTIONS_OFFSET)
                .addLoadImmediate(R1, ICMP4_CONTENT_NO_OPTIONS_OFFSET)
                .addSwap() // Swaps R0 and R1, so they're the offset and length.
                .addPacketCopyFromR0LenR1()
                .addTransmitL4(
                        ETHER_HEADER_LEN, // ip_ofs
                        ICMP4_CHECKSUM_NO_OPTIONS_OFFSET, // csum_ofs
                        ICMP4_TYPE_NO_OPTIONS_OFFSET, // csum_start
                        0, // partial_sum
                        false // udp
                )
                .addCountAndDrop(DROPPED_IPV4_PING_REQUEST_REPLIED);

        gen.defineLabel(skipIpv4PingFilter);
    }

    /**
     * Generates filter code to handle IPv4 mDNS packets.
     * <p>
     * On entry, this filter knows it is processing an IPv4 packet. It will then process all IPv4
     * mDNS packets, either passing or dropping them. IPv4 non-mDNS packets are skipped.
     *
     * @param gen the APF generator to generate the filter code
     * @param labelCheckMdnsQueryPayload the label to jump to for checking the mDNS query payload
     */
    private void generateIPv4MdnsFilter(ApfV6GeneratorBase<?> gen,
            short labelCheckMdnsQueryPayload)
            throws IllegalInstructionException {
        final short skipMdnsFilter = gen.getUniqueLabel();

        // If the packet is too short to be a valid IPv4 mDNS packet, the filter is skipped.
        // For APF performance reasons, we check udp destination port before confirming it is
        // non-fragmented IPv4 udp packet. We proceed only if the destination port is 5353 (mDNS).
        // Otherwise, skip filtering.
        gen.addLoadFromMemory(R0, MemorySlot.PACKET_SIZE)
                .addJumpIfR0LessThan(
                        ETH_HEADER_LEN + IPV4_HEADER_MIN_LEN + UDP_HEADER_LEN + DNS_HEADER_LEN,
                        skipMdnsFilter)
                .addLoad16intoR0(IPV4_UDP_DESTINATION_PORT_NO_OPTIONS_OFFSET)
                .addJumpIfR0NotEquals(MDNS_PORT, skipMdnsFilter);

        // If the destination MAC address is not 01:00:5e:00:00:fb (the mDNS multicast MAC
        // address for IPv4 mDNS packet) or the device's MAC address, skip filtering.
        // We need to check both the mDNS multicast MAC address and the device's MAC address
        // because multicast to unicast conversion might have occurred.
        gen.addLoadImmediate(R0, ETH_DEST_ADDR_OFFSET)
                .addJumpIfBytesAtR0EqualNoneOf(
                        List.of(mHardwareAddress, ETH_MULTICAST_MDNS_V4_MAC_ADDRESS),
                        skipMdnsFilter
                );

        // Ignore packets with IPv4 options (header size not equal to 20) as they are rare.
        gen.addLoadFromMemory(R0, MemorySlot.IPV4_HEADER_SIZE)
                .addJumpIfR0NotEquals(IPV4_HEADER_MIN_LEN, skipMdnsFilter);

        // Skip filtering if the packet is not a non-fragmented IPv4 UDP packet.
        gen.addJumpIfNotUnfragmentedIPv4Protocol(IPPROTO_UDP, skipMdnsFilter);

        // Skip filtering if the IPv4 destination address is not 224.0.0.251 (the mDNS multicast
        // address).
        // Some devices can use unicast queries for mDNS to improve performance and reliability.
        // These packets are not currently offloaded and will be passed by APF and handled
        // by NsdService.
        gen.addLoad32intoR0(IPV4_DEST_ADDR_OFFSET)
                .addJumpIfR0NotEquals(MDNS_IPV4_ADDR_IN_LONG, skipMdnsFilter);

        // We now know that the packet is an mDNS packet,
        // i.e., a non-fragmented IPv4 UDP packet destined for port 5353 with the expected
        // destination MAC and IP addresses.

        // If the packet contains questions, check the query payload. Otherwise, check the
        // reply payload.
        gen.addLoad16intoR0(IPV4_DNS_QDCOUNT_NO_OPTIONS_OFFSET)
                // Set the UDP payload offset in R1 before potentially jumping to the payload
                // check logic.
                .addLoadImmediate(R1, IPV4_UDP_PAYLOAD_NO_OPTIONS_OFFSET)
                .addJumpIfR0NotEquals(0, labelCheckMdnsQueryPayload);

        // TODO: check the reply payload.
        if (mMulticastFilter) {
            gen.addCountAndDrop(DROPPED_MDNS);
        } else {
            gen.addCountAndPass(PASSED_MDNS);
        }

        gen.defineLabel(skipMdnsFilter);
    }

    /**
     * Generate filter code to process IPv4 packets. Execution of this code ends in either the
     * DROP_LABEL or PASS_LABEL and does not fall off the end.
     * Preconditions:
     *  - Packet being filtered is IPv4
     *
     * @param gen the APF generator to generate the filter code
     * @param labelCheckMdnsQueryPayload the label to jump to for checking the mDNS query payload
     */
    private void generateIPv4Filter(ApfV4GeneratorBase<?> gen, short labelCheckMdnsQueryPayload)
            throws IllegalInstructionException {
        // Here's a basic summary of what the IPv4 filter program does:
        //
        // if the network is IPv6 only network:
        //   if the packet is fragmented:
        //     drop
        //   if the packet is a dhcp packet comes from server:
        //     pass
        //   else
        //     drop
        //
        // (APFv6+ specific logic)
        // if it's mDNS:
        //   if it's a query:
        //     if the query matches one of the offload rules:
        //       transmit mDNS reply and drop
        //     else if filtering multicast (i.e. multicast lock not held):
        //       drop
        //     else
        //       pass
        //   else:
        //     if filtering multicast (i.e. multicast lock not held):
        //       drop
        //     else
        //       pass
        //
        // (APFv6+ specific logic)
        // if it's IGMP:
        //   if payload length is invalid (less than 8 or equal to 9, 10, 11):
        //     drop
        //   if the packet is an IGMP report:
        //     drop
        //   if the packet is not an IGMP query:
        //     drop
        //   if the group_addr is not 0.0.0.0, then it is group specific query:
        //     pass
        //   ===== handle IGMPv1/v2/v3 general query =====
        //   if the IPv4 dst addr is not 224.0.0.1:
        //     drop
        //   if the packet length >= 12, then it is IGMPv3:
        //     transmit IGMPv3 report and drop
        //   else if the packet length == 8, then it is either IGMPv1 or IGMPv2:
        //     if the max_res_code == 0, then it is IGMPv1:
        //       pass
        //     else it is IGMPv2:
        //       transmit IGMPv2 reports (one report per group) and drop
        //
        // if filtering multicast (i.e. multicast lock not held):
        //   if it's DHCP destined to our MAC:
        //     pass
        //   if it's L2 broadcast:
        //     drop
        //   if it's IPv4 multicast:
        //     drop
        //   if it's IPv4 broadcast:
        //     drop
        //
        // if keepalive ack
        //   drop
        //
        // (APFv6+ specific logic) if it's unicast IPv4 ICMP echo request to our host:
        //    transmit echo reply and drop
        //
        // pass

        if (mHasClat) {
            // Check 1) it's not a fragment. 2) it's UDP.
            // Load 16 bit frag flags/offset field, 8 bit ttl, 8 bit protocol
            gen.addLoad32intoR0(IPV4_FRAGMENT_OFFSET_OFFSET);
            // Mask out the reserved and don't fragment bits, plus the TTL field.
            // Because:
            //   IPV4_FRAGMENT_OFFSET_MASK = 0x1fff
            //   IPV4_FRAGMENT_MORE_FRAGS_MASK = 0x2000
            // hence this constant ends up being 0x3FFF00FF.
            // We want the more flag bit and offset to be 0 (ie. not a fragment),
            // so after this masking we end up with just the ip protocol (hopefully UDP).
            gen.addAnd((IPV4_FRAGMENT_MORE_FRAGS_MASK | IPV4_FRAGMENT_OFFSET_MASK) << 16 | 0xFF);
            gen.addCountAndDropIfR0NotEquals(IPPROTO_UDP, DROPPED_IPV4_NON_DHCP4);
            // Check it's addressed to DHCP client port.
            gen.addLoadFromMemory(R1, MemorySlot.IPV4_HEADER_SIZE);
            gen.addLoad32R1IndexedIntoR0(TCP_UDP_SOURCE_PORT_OFFSET);
            gen.addCountAndDropIfR0NotEquals(DHCP_SERVER_PORT << 16 | DHCP_CLIENT_PORT,
                    DROPPED_IPV4_NON_DHCP4);
            gen.addCountAndPass(PASSED_IPV4_FROM_DHCPV4_SERVER);
            return;
        }

        if (enableMdns4Offload()) {
            generateIPv4MdnsFilter((ApfV6GeneratorBase<?>) gen, labelCheckMdnsQueryPayload);
        }

        if (enableIgmpOffload()) {
            generateIgmpFilter((ApfV6GeneratorBase<?>) gen);
        }

        if (mMulticastFilter) {
            final short skipDhcpv4Filter = gen.getUniqueLabel();

            // Pass DHCP addressed to us.
            // Check 1) it's not a fragment. 2) it's UDP.
            gen.addJumpIfNotUnfragmentedIPv4Protocol(IPPROTO_UDP, skipDhcpv4Filter);
            // Check it's addressed to DHCP client port.
            gen.addLoadFromMemory(R1, MemorySlot.IPV4_HEADER_SIZE);
            gen.addLoad16R1IndexedIntoR0(TCP_UDP_DESTINATION_PORT_OFFSET);
            gen.addJumpIfR0NotEquals(DHCP_CLIENT_PORT, skipDhcpv4Filter);
            // Check it's DHCP to our MAC address.
            gen.addLoadImmediate(R0, DHCP_CLIENT_MAC_OFFSET);
            // NOTE: Relies on R1 containing IPv4 header offset.
            gen.addAddR1ToR0();
            gen.addJumpIfBytesAtR0NotEqual(mHardwareAddress, skipDhcpv4Filter);
            gen.addCountAndPass(PASSED_DHCP);

            // Drop all multicasts/broadcasts.
            gen.defineLabel(skipDhcpv4Filter);

            // If IPv4 destination address is in multicast range, drop.
            gen.addLoad8intoR0(IPV4_DEST_ADDR_OFFSET);
            gen.addAnd(0xf0);
            gen.addCountAndDropIfR0Equals(0xe0, DROPPED_IPV4_MULTICAST);

            // If IPv4 broadcast packet, drop regardless of L2 (b/30231088).
            gen.addLoad32intoR0(IPV4_DEST_ADDR_OFFSET);
            gen.addCountAndDropIfR0Equals(IPV4_BROADCAST_ADDRESS, DROPPED_IPV4_BROADCAST_ADDR);
            if (mIPv4Address != null && mIPv4PrefixLength < 31) {
                int broadcastAddr = ipv4BroadcastAddress(mIPv4Address, mIPv4PrefixLength);
                gen.addCountAndDropIfR0Equals(broadcastAddr, DROPPED_IPV4_BROADCAST_NET);
            }
        }

        // If any TCP keepalive filter matches, drop
        generateV4KeepaliveFilters(gen);

        // If any NAT-T keepalive filter matches, drop
        generateV4NattKeepaliveFilters(gen);

        // If TCP unicast on port 7, drop
        generateV4TcpPort7Filter(gen);

        if (enableIpv4PingOffload()) {
            generateUnicastIpv4PingOffload((ApfV6GeneratorBase<?>) gen);
        }

        if (mMulticastFilter) {
            // Otherwise, this is an IPv4 unicast, pass
            // If L2 broadcast packet, drop.
            // TODO: can we invert this condition to fall through to the common pass case below?
            gen.addLoadImmediate(R0, ETH_DEST_ADDR_OFFSET);
            gen.addCountAndPassIfBytesAtR0NotEqual(ETHER_BROADCAST, PASSED_IPV4_UNICAST);
            gen.addCountAndDrop(DROPPED_IPV4_L2_BROADCAST);
        }

        // Otherwise, pass
        gen.addCountAndPass(PASSED_IPV4);
    }

    private void generateKeepaliveFilters(ApfV4GeneratorBase<?> gen, Class<?> filterType, int proto,
            int offset, short label) throws IllegalInstructionException {
        final boolean haveKeepaliveResponses = CollectionUtils.any(mKeepalivePackets,
                filterType::isInstance);

        // If no keepalive packets of this type
        if (!haveKeepaliveResponses) return;

        // If not the right proto, skip keepalive filters
        gen.addLoad8intoR0(offset);
        gen.addJumpIfR0NotEquals(proto, label);

        // Drop Keepalive responses
        for (int i = 0; i < mKeepalivePackets.size(); ++i) {
            final KeepalivePacket response = mKeepalivePackets.valueAt(i);
            if (filterType.isInstance(response)) response.generateFilter(gen);
        }

        gen.defineLabel(label);
    }

    private void generateV4KeepaliveFilters(ApfV4GeneratorBase<?> gen)
            throws IllegalInstructionException {
        generateKeepaliveFilters(gen, TcpKeepaliveAckV4.class, IPPROTO_TCP, IPV4_PROTOCOL_OFFSET,
                gen.getUniqueLabel());
    }

    private void generateV4NattKeepaliveFilters(ApfV4GeneratorBase<?> gen)
            throws IllegalInstructionException {
        generateKeepaliveFilters(gen, NattKeepaliveResponse.class,
                IPPROTO_UDP, IPV4_PROTOCOL_OFFSET, gen.getUniqueLabel());
    }

    private List<byte[]> getSolicitedNodeMcastAddressSuffix(
            @NonNull List<byte[]> ipv6Addresses) {
        final List<byte[]> suffixes = new ArrayList<>();
        for (byte[] addr: ipv6Addresses) {
            suffixes.add(Arrays.copyOfRange(addr, 13,  16));
        }
        return suffixes;
    }

    private List<byte[]> getIpv6Addresses(
            boolean includeNonTentative, boolean includeTentative, boolean includeAnycast) {
        final List<byte[]> addresses = new ArrayList<>();
        if (includeNonTentative) {
            for (Inet6Address addr : mIPv6NonTentativeAddresses) {
                addresses.add(addr.getAddress());
            }
        }

        if (includeTentative) {
            for (Inet6Address addr : mIPv6TentativeAddresses) {
                addresses.add(addr.getAddress());
            }
        }

        if (includeAnycast) {
            addresses.addAll(mDependencies.getAnycast6Addresses(mInterfaceParams.name));
        }
        return addresses;
    }

    private List<byte[]> getKnownMacAddresses() {
        final List<byte[]> addresses = new ArrayList<>();
        addresses.addAll(mDependencies.getEtherMulticastAddresses(mInterfaceParams.name));
        addresses.add(mHardwareAddress);
        addresses.add(ETHER_BROADCAST);
        return addresses;
    }

    /**
     * Generate allocate and transmit code to send ICMPv6 non-DAD NA packets.
     */
    private void generateNonDadNaTransmit(ApfV6GeneratorBase<?> gen)
            throws IllegalInstructionException {
        final int ipv6PayloadLen = ICMPV6_NA_HEADER_LEN + ICMPV6_ND_OPTION_TLLA_LEN;
        final int pktLen = ETH_HEADER_LEN + IPV6_HEADER_LEN + ipv6PayloadLen;

        gen.addAllocate(pktLen);

        // Ethernet Header
        gen.addPacketCopy(ICMP6_NS_OPTION_TYPE_OFFSET + 2, ETHER_ADDR_LEN)  // dst MAC address
                .addDataCopy(mHardwareAddress)  // src MAC address
                .addWriteU16(ETH_P_IPV6);  // IPv6 type

        int tclass = mDependencies.getNdTrafficClass(mInterfaceParams.name);
        int vtf = (0x60000000 | (tclass << 20));
        // IPv6 header
        gen.addWrite32(vtf)  // IPv6 Header: version, traffic class, flowlabel
                // payload length (2 bytes) | next header: ICMPv6 (1 byte) | hop limit (1 byte)
                .addWrite32((ipv6PayloadLen << 16) | ((IPPROTO_ICMPV6 << 8) | 255))
                // target ip is guaranteed to be non-tentative as we already check before
                // we call transmit, but the link local ip can potentially be tentative.
                .addPacketCopy(ICMP6_NS_TARGET_IP_OFFSET, IPV6_ADDR_LEN)  // src ip
                .addPacketCopy(IPV6_SRC_ADDR_OFFSET, IPV6_ADDR_LEN);  // dst ip

        // ICMPv6 header and payload
        // ICMPv6 type: NA (1 byte) | code: 0 (1 byte) | checksum: set to payload size (2 bytes)
        gen.addWrite32((ICMPV6_NEIGHBOR_ADVERTISEMENT << 24) | ipv6PayloadLen)
                // Always set Router flag to prevent host deleting routes point at the router
                // Always set Override flag to update neighbor's cache
                // Solicited flag set to 1 if non DAD, refer to RFC4861#7.2.4
                .addWrite32(0xe0000000) // flags: R=1, S=1, O=1
                .addPacketCopy(ICMP6_NS_TARGET_IP_OFFSET, IPV6_ADDR_LEN) // target address
                // lla option: type (1 byte) | lla option: length (1 byte)
                .addWriteU16((ICMPV6_ND_OPTION_TLLA << 8) | 1)
                .addDataCopy(mHardwareAddress);  // lla option: link layer address

        gen.addTransmitL4(
                ETHER_HEADER_LEN,   // ip_ofs
                ICMP6_CHECKSUM_OFFSET,  // csum_ofs
                IPV6_SRC_ADDR_OFFSET,   // csum_start
                IPPROTO_ICMPV6, // partial_sum
                false   // udp
        );
    }

    private void generateNsFilter(ApfV6GeneratorBase<?> v6Gen)
            throws IllegalInstructionException {
        final List<byte[]> allIPv6Addrs = getIpv6Addresses(
                true /* includeNonTentative */,
                true /* includeTentative */,
                true /* includeAnycast */);
        if (allIPv6Addrs.isEmpty()) {
            // If there is no IPv6 link local address, allow all NS packets to avoid racing
            // against RS.
            v6Gen.addCountAndPass(PASSED_IPV6_NS_NO_ADDRESS);
            return;
        }

        // Warning: APF program may temporarily filter NS packets targeted for anycast addresses
        // used by processes other than clatd. This is because APF cannot reliably detect signal
        // on when IPV6_{JOIN,LEAVE}_ANYCAST is triggered.
        final List<byte[]> allMACs = getKnownMacAddresses();
        v6Gen.addLoadImmediate(R0, ETH_DEST_ADDR_OFFSET)
                .addCountAndDropIfBytesAtR0EqualsNoneOf(allMACs, DROPPED_IPV6_NS_OTHER_HOST);

        // Dst IPv6 address check:
        final List<byte[]> allSuffixes = getSolicitedNodeMcastAddressSuffix(allIPv6Addrs);
        final short notIpV6SolicitedNodeMcast = v6Gen.getUniqueLabel();
        final short endOfIpV6DstCheck = v6Gen.getUniqueLabel();
        v6Gen.addLoadImmediate(R0, IPV6_DEST_ADDR_OFFSET)
                .addJumpIfBytesAtR0NotEqual(IPV6_SOLICITED_NODES_PREFIX, notIpV6SolicitedNodeMcast)
                .addAdd(13)
                .addCountAndDropIfBytesAtR0EqualsNoneOf(allSuffixes, DROPPED_IPV6_NS_OTHER_HOST)
                .addJump(endOfIpV6DstCheck)
                .defineLabel(notIpV6SolicitedNodeMcast)
                .addCountAndDropIfBytesAtR0EqualsNoneOf(allIPv6Addrs, DROPPED_IPV6_NS_OTHER_HOST)
                .defineLabel(endOfIpV6DstCheck);

        // Hop limit not 255, NS requires hop limit to be 255 -> drop
        v6Gen.addLoad8intoR0(IPV6_HOP_LIMIT_OFFSET)
                .addCountAndDropIfR0NotEquals(255, DROPPED_IPV6_NS_INVALID);

        // payload length < 24 (8 bytes ICMP6 header + 16 bytes target address) -> drop
        v6Gen.addLoad16intoR0(IPV6_PAYLOAD_LEN_OFFSET)
                .addCountAndDropIfR0LessThan(24, DROPPED_IPV6_NS_INVALID);

        // ICMPv6 code not 0 -> drop
        v6Gen.addLoad8intoR0(ICMP6_CODE_OFFSET)
                .addCountAndDropIfR0NotEquals(0, DROPPED_IPV6_NS_INVALID);

        // target address (ICMPv6 NS payload)
        //   1) is one of tentative addresses -> pass
        //   2) is none of {non-tentative, anycast} addresses -> drop
        final List<byte[]> tentativeIPv6Addrs = getIpv6Addresses(
                false, /* includeNonTentative */
                true, /* includeTentative */
                false /* includeAnycast */
        );
        v6Gen.addLoadImmediate(R0, ICMP6_NS_TARGET_IP_OFFSET);
        if (!tentativeIPv6Addrs.isEmpty()) {
            v6Gen.addCountAndPassIfBytesAtR0EqualsAnyOf(
                    tentativeIPv6Addrs, PASSED_IPV6_NS_TENTATIVE);
        }

        final List<byte[]> nonTentativeIpv6Addrs = getIpv6Addresses(
                true, /* includeNonTentative */
                false, /* includeTentative */
                true /* includeAnycast */
        );
        if (nonTentativeIpv6Addrs.isEmpty()) {
            v6Gen.addCountAndDrop(DROPPED_IPV6_NS_OTHER_HOST);
            return;
        }
        v6Gen.addCountAndDropIfBytesAtR0EqualsNoneOf(
                nonTentativeIpv6Addrs, DROPPED_IPV6_NS_OTHER_HOST);

        // if source ip is unspecified (::), it's DAD request -> pass
        v6Gen.addLoadImmediate(R0, IPV6_SRC_ADDR_OFFSET)
                .addCountAndPassIfBytesAtR0Equal(IPV6_UNSPECIFIED_ADDRESS, PASSED_IPV6_NS_DAD);

        // Only offload NUD/Address resolution packets that have SLLA as the their first option.
        // For option-less NUD packets or NUD/Address resolution packets where
        // the first option is not SLLA, pass them to the kernel for handling.
        // if payload len < 32 -> pass
        v6Gen.addLoad16intoR0(IPV6_PAYLOAD_LEN_OFFSET)
                .addCountAndPassIfR0LessThan(32, PASSED_IPV6_NS_NO_SLLA_OPTION);

        // if the first option is not SLLA -> pass
        // 0                   1                   2                   3
        // 0 1 2 3 4 5 6 7 8 9 0 1 2 3 4 5 6 7 8 9 0 1 2 3 4 5 6 7 8 9 0 1
        // +-+-+-+-+-+-+-+-+-+-+-+-+-+-+-+-+-+-+-+-+-+-+-+-+-+
        // |     Type      |    Length     |Link-Layer Addr  |
        // +-+-+-+-+-+-+-+-+-+-+-+-+-+-+-+-+-+-+-+-+-+-+-+-+-+
        v6Gen.addLoad8intoR0(ICMP6_NS_OPTION_TYPE_OFFSET)
                .addCountAndPassIfR0NotEquals(ICMPV6_ND_OPTION_SLLA,
                        PASSED_IPV6_NS_NO_SLLA_OPTION);

        // Src IPv6 address check:
        // if multicast address (FF::/8) or loopback address (00::/8) -> drop
        v6Gen.addLoad8intoR0(IPV6_SRC_ADDR_OFFSET)
                .addCountAndDropIfR0IsOneOf(Set.of(0L, 0xffL), DROPPED_IPV6_NS_INVALID);

        // if multicast MAC in SLLA option -> drop
        v6Gen.addLoad8intoR0(ICMP6_NS_OPTION_TYPE_OFFSET + 2)
                .addCountAndDropIfR0AnyBitsSet(1, DROPPED_IPV6_NS_INVALID);
        generateNonDadNaTransmit(v6Gen);
        v6Gen.addCountAndDrop(DROPPED_IPV6_NS_REPLIED_NON_DAD);
    }

    /**
     * Generates filter code to handle IPv6 mDNS packets.
     * <p>
     * On entry, this filter knows it is processing an IPv6 packet. It will then process all IPv6
     * mDNS packets, either passing or dropping them. IPv6 non-mDNS packets are skipped.
     *
     * @param gen the APF generator to generate the filter code
     * @param labelCheckMdnsQueryPayload the label to jump to for checking the mDNS query payload
     */
    private void generateIPv6MdnsFilter(ApfV6GeneratorBase<?> gen,
            short labelCheckMdnsQueryPayload) throws IllegalInstructionException {
        final short skipMdnsFilter = gen.getUniqueLabel();

        // If the packet is too short to be a valid IPv6 mDNS packet, the filter is skipped.
        // For APF performance reasons, we check udp destination port before confirming it is IPv6
        // udp packet. We proceed only if the destination port is 5353 (mDNS). Otherwise, skip
        // filtering.
        gen.addLoadFromMemory(R0, MemorySlot.PACKET_SIZE)
                .addJumpIfR0LessThan(
                        ETH_HEADER_LEN + IPV6_HEADER_LEN + UDP_HEADER_LEN + DNS_HEADER_LEN,
                        skipMdnsFilter)
                .addLoad16intoR0(IPV6_UDP_DESTINATION_PORT_OFFSET)
                .addJumpIfR0NotEquals(MDNS_PORT, skipMdnsFilter);

        // If the destination MAC address is not 33:33:00:00:00:fb (the mDNS multicast MAC
        // address for IPv6 mDNS packet) or the device's MAC address, skip filtering.
        // We need to check both the mDNS multicast MAC address and the device's MAC address
        // because multicast to unicast conversion might have occurred.
        gen.addLoadImmediate(R0, ETH_DEST_ADDR_OFFSET)
                .addJumpIfBytesAtR0EqualNoneOf(
                        List.of(mHardwareAddress, ETH_MULTICAST_MDNS_V6_MAC_ADDRESS),
                        skipMdnsFilter
                );

        // Skip filtering if the packet is not an IPv6 UDP packet.
        gen.addLoad8intoR0(IPV6_NEXT_HEADER_OFFSET)
                .addJumpIfR0NotEquals(IPPROTO_UDP, skipMdnsFilter);

        // Skip filtering if the IPv6 destination address is not ff02::fb (the mDNS multicast
        // IPv6 address).
        // Some devices can use unicast queries for mDNS to improve performance and reliability.
        // These packets are not currently offloaded and will be passed by APF and handled
        // by NsdService.
        gen.addLoadImmediate(R0, IPV6_DEST_ADDR_OFFSET)
                .addJumpIfBytesAtR0NotEqual(MDNS_IPV6_ADDR, skipMdnsFilter);

        // We now know that the packet is an mDNS packet,
        // i.e., an IPv6 UDP packet destined for port 5353 with the expected destination MAC and IP
        // addresses.

        // If the packet contains questions, check the query payload. Otherwise, check the
        // reply payload.
        gen.addLoad16intoR0(IPV6_DNS_QDCOUNT_OFFSET)
                // Set the UDP payload offset in R1 before potentially jumping to the payload
                // check logic.
                .addLoadImmediate(R1, IPv6_UDP_PAYLOAD_OFFSET)
                .addJumpIfR0NotEquals(0, labelCheckMdnsQueryPayload);

        // TODO: check the reply payload.
        if (mMulticastFilter) {
            gen.addCountAndDrop(DROPPED_MDNS);
        } else {
            gen.addCountAndPass(PASSED_MDNS);
        }

        gen.defineLabel(skipMdnsFilter);
    }

    /**
     * Generate filter code to reply and drop unicast ICMPv6 echo request.
     * <p>
     * On entry, we know it is ICMPv6 packet, but don't know anything else.
     * R0 contains the u8 ICMPv6 type.
     * R1 contains nothing useful in it, and can be clobbered.
     */
    private void generateUnicastIpv6PingOffload(ApfV6GeneratorBase<?> gen)
            throws IllegalInstructionException {

        final short skipPing6Offload = gen.getUniqueLabel();
        gen.addJumpIfR0NotEquals(ICMPV6_ECHO_REQUEST_TYPE, skipPing6Offload);

        // Only offload unicast ping6.
        // While we could potentially support offloading multicast and broadcast ping6 requests in
        // the future, such packets will likely be dropped by the multicast filter.
        // Since the device may have packet forwarding enabled, APF needs to pass any received
        // unicast ping6 not destined for the device's IP address to the kernel.
        final List<byte[]> nonTentativeIPv6Addrs = getIpv6Addresses(
                true /* includeNonTentative */,
                false /* includeTentative */,
                false /* includeAnycast */);
        gen.addLoadImmediate(R0, ETHER_DST_ADDR_OFFSET)
                .addJumpIfBytesAtR0NotEqual(mHardwareAddress, skipPing6Offload)
                .addLoadImmediate(R0, IPV6_DEST_ADDR_OFFSET)
                .addJumpIfBytesAtR0EqualNoneOf(nonTentativeIPv6Addrs, skipPing6Offload);

        // We need to check if the packet is sufficiently large to be a valid ICMPv6 echo packet.
        gen.addLoadFromMemory(R0, MemorySlot.PACKET_SIZE)
                .addCountAndDropIfR0LessThan(
                        ETHER_HEADER_LEN + IPV6_HEADER_LEN + ICMP6_ECHO_REQUEST_HEADER_LEN,
                        DROPPED_IPV6_ICMP6_ECHO_REQUEST_INVALID);

        int hopLimit = mDependencies.getIpv6DefaultHopLimit(mInterfaceParams.name);
        // Construct the ICMPv6 echo reply packet.
        gen.addLoadFromMemory(R0, MemorySlot.PACKET_SIZE)
                .addAllocateR0()
                // Eth header
                .addPacketCopy(ETHER_SRC_ADDR_OFFSET, ETHER_ADDR_LEN) // Dst MAC address
                .addDataCopy(mHardwareAddress) // Src MAC address
                // Reuse the following fields from input packet
                //  2 byte: ethertype
                //  4 bytes: version, traffic class, flowlabel
                //  2 bytes: payload length
                //  1 byte: next header
                .addPacketCopy(ETH_ETHERTYPE_OFFSET, 9)
                .addWriteU8(hopLimit)
                .addPacketCopy(IPV6_DEST_ADDR_OFFSET, IPV6_ADDR_LEN) // Src ip
                .addPacketCopy(IPV6_SRC_ADDR_OFFSET, IPV6_ADDR_LEN) // Dst ip
                .addWriteU16((ICMP6_ECHO_REPLY << 8) | 0) // Type: echo reply, code: 0
                // Checksum: initialized to the IPv6 payload length as a partial checksum. The final
                // checksum will be calculated by the interpreter.
                .addPacketCopy(IPV6_PAYLOAD_LEN_OFFSET, 2)
                // Copy identifier, sequence number and ping payload
                .addSub(ICMP6_CONTENT_OFFSET)
                .addLoadImmediate(R1, ICMP6_CONTENT_OFFSET)
                .addSwap() // Swaps R0 and R1, so they're the offset and length.
                .addPacketCopyFromR0LenR1()
                .addTransmitL4(
                        ETHER_HEADER_LEN, // ip_ofs
                        ICMP6_CHECKSUM_OFFSET, // csum_ofs
                        IPV6_SRC_ADDR_OFFSET, // csum_start
                        IPPROTO_ICMPV6, // partial_sum
                        false // udp
                )
                .addCountAndDrop(DROPPED_IPV6_ICMP6_ECHO_REQUEST_REPLIED);

        gen.defineLabel(skipPing6Offload);
    }

    /**
     * Generate filter code to process IPv6 packets. Execution of this code ends in either the
     * DROP_LABEL or PASS_LABEL, or falls off the end for ICMPv6 packets.
     * Preconditions:
     *  - Packet being filtered is IPv6
     *
     * @param gen the APF generator to generate the filter code
     * @param labelCheckMdnsQueryPayload the label to jump to for checking the mDNS query payload
     */
    private void generateIPv6Filter(ApfV4GeneratorBase<?> gen, short labelCheckMdnsQueryPayload)
            throws IllegalInstructionException {
        // Here's a basic summary of what the IPv6 filter program does:
        //
        // if there is a HOPOPTS option present (e.g. MLD query)
        //   (APFv6+ specific logic)
        //   if MLD offload is enabled:
        //     if it is an MLDv1 report/done or MLDv2 report:
        //       drop
        //     if the payload length is invalid (25, 26, 27):
        //       drop
        //     if the IPv6 src addr is not link-local address:
        //       drop
        //     if the IPv6 hop limit is not 1:
        //       drop
        //     if it is an multicast address specific query (the MLD multicast address is not "::"):
        //       pass
        //     if the IPv6 dst addr is not ff02::1:
        //       drop
        //     if it is an MLDv2 general query (payload length is not 24):
        //       transmit MLDv2 report and drop
        //     else it is an MLDv1 general query:
        //       transmit MLDv1 reports (one report per multicast group) and drop
        //   else
        //     pass (on APFv2+)
        //
        // (APFv6+ specific logic)
        // if it's mDNS:
        //   if it's a query:
        //     if the query matches one of the offload rules:
        //       transmit mDNS reply and drop
        //     else if filtering multicast (i.e. multicast lock not held):
        //       drop
        //     else
        //       pass
        //   else:
        //     if filtering multicast (i.e. multicast lock not held):
        //       drop
        //     else
        //       pass
        //
        // if we're dropping multicast
        //   if it's not ICMPv6 or it's ICMPv6 but we're in doze mode:
        //     if it's multicast:
        //       drop
        //     pass
        //
        // (APFv6+ specific logic)
        // if it's ICMPv6 NS:
        //   if there are no IPv6 addresses (including link local address) on the interface:
        //     pass
        //   if MAC dst is none of known {unicast, multicast, broadcast} MAC addresses
        //     drop
        //   if IPv6 dst prefix is "ff02::1:ff00:0/104" but is none of solicited-node multicast
        //   IPv6 addresses:
        //     drop
        //   else if IPv6 dst is none of interface unicast IPv6 addresses (incl. anycast):
        //     drop
        //   if hop limit is not 255 (NS requires hop limit to be 255):
        //     drop
        //   if payload len < 24 (8 bytes ICMP6 header + 16 bytes target address):
        //     drop
        //   if ICMPv6 code is not 0:
        //     drop
        //   if target IP is one of tentative IPv6 addresses:
        //     pass
        //   if target IP is none of non-tentative IPv6 addresses (incl. anycast):
        //     drop
        //   if IPv6 src is unspecified (::):
        //     pass
        //   if payload len < 32 (8 bytes ICMP6 header + 16 bytes target address + 8 bytes option):
        //     pass
        //   if IPv6 src is multicast address (FF::/8) or loopback address (00::/8):
        //     drop
        //   if multicast MAC in SLLA option:
        //     drop
        //   transmit NA and drop
        //
        // (APFv6+ specific logic) if it's unicast ICMPv6 echo request to our host:
        //    transmit echo reply and drop
        //
        // if it's ICMPv6 RS to any:
        //   drop
        //
        // if it's ICMPv6 NA to anything in ff02::/120
        //   drop
        //
        // if keepalive ack
        //   drop

        gen.addLoad8intoR0(IPV6_NEXT_HEADER_OFFSET);

        if (enableMldOffload()) {
            generateMldFilter((ApfV6GeneratorBase<?>) gen);
        } else {
            gen.addCountAndPassIfR0Equals(IPPROTO_HOPOPTS, PASSED_IPV6_HOPOPTS);
        }

        if (enableMdns6Offload()) {
            generateIPv6MdnsFilter((ApfV6GeneratorBase<?>) gen, labelCheckMdnsQueryPayload);
        }

        // Drop multicast if the multicast filter is enabled.
        if (mMulticastFilter) {
            final short skipIPv6MulticastFilterLabel = gen.getUniqueLabel();
            final short dropAllIPv6MulticastsLabel = gen.getUniqueLabel();

            // While in doze mode, drop ICMPv6 multicast pings, let the others pass.
            // While awake, let all ICMPv6 multicasts through.
            if (mInDozeMode) {
                // Not ICMPv6? -> Proceed to multicast filtering
                gen.addJumpIfR0NotEquals(IPPROTO_ICMPV6, dropAllIPv6MulticastsLabel);

                // ICMPv6 but not ECHO? -> Skip the multicast filter.
                // (ICMPv6 ECHO requests will go through the multicast filter below).
                gen.addLoad8intoR0(ICMP6_TYPE_OFFSET);
                gen.addJumpIfR0NotEquals(ICMPV6_ECHO_REQUEST_TYPE, skipIPv6MulticastFilterLabel);
            } else {
                gen.addJumpIfR0Equals(IPPROTO_ICMPV6, skipIPv6MulticastFilterLabel);
            }

            // Drop all other packets sent to ff00::/8 (multicast prefix).
            gen.defineLabel(dropAllIPv6MulticastsLabel);
            gen.addLoad8intoR0(IPV6_DEST_ADDR_OFFSET);
            gen.addCountAndDropIfR0Equals(0xff, DROPPED_IPV6_NON_ICMP_MULTICAST);
            // If any keepalive filter matches, drop
            generateV6KeepaliveFilters(gen);
            // Not multicast. Pass.
            gen.addCountAndPass(PASSED_IPV6_UNICAST_NON_ICMP);
            gen.defineLabel(skipIPv6MulticastFilterLabel);
        } else {
            generateV6KeepaliveFilters(gen);
            // If not ICMPv6, pass.
            gen.addCountAndPassIfR0NotEquals(IPPROTO_ICMPV6, PASSED_IPV6_NON_ICMP);
        }

        // If we got this far, the packet is ICMPv6.  Drop some specific types.
        // Not ICMPv6 NS -> skip.
        gen.addLoad8intoR0(ICMP6_TYPE_OFFSET); // warning: also used further below.
        if (enableNdOffload()) {
            final short skipNsPacketFilter = gen.getUniqueLabel();
            gen.addJumpIfR0NotEquals(ICMPV6_NEIGHBOR_SOLICITATION, skipNsPacketFilter);
            generateNsFilter((ApfV6GeneratorBase<?>) gen);
            // End of NS filter. generateNsFilter() method is terminal, so NS packet will be
            // either dropped or passed inside generateNsFilter().
            gen.defineLabel(skipNsPacketFilter);
        }

        if (enableIpv6PingOffload()) {
            generateUnicastIpv6PingOffload((ApfV6GeneratorBase<?>) gen);
        }

        // Add unsolicited multicast neighbor announcements filter
        short skipUnsolicitedMulticastNALabel = gen.getUniqueLabel();
        // Drop all router solicitations (b/32833400)
        gen.addCountAndDropIfR0Equals(ICMPV6_ROUTER_SOLICITATION, DROPPED_IPV6_ROUTER_SOLICITATION);
        // If not neighbor announcements, skip filter.
        gen.addJumpIfR0NotEquals(ICMPV6_NEIGHBOR_ADVERTISEMENT, skipUnsolicitedMulticastNALabel);
        // Drop all multicast NA to ff02::/120.
        // This is a way to cover ff02::1 and ff02::2 with a single JNEBS.
        // TODO: Drop only if they don't contain the address of on-link neighbours.
        final byte[] unsolicitedNaDropPrefix = Arrays.copyOf(IPV6_ALL_NODES_ADDRESS, 15);
        gen.addLoadImmediate(R0, IPV6_DEST_ADDR_OFFSET);
        gen.addJumpIfBytesAtR0NotEqual(unsolicitedNaDropPrefix, skipUnsolicitedMulticastNALabel);

        gen.addCountAndDrop(DROPPED_IPV6_MULTICAST_NA);
        gen.defineLabel(skipUnsolicitedMulticastNALabel);
    }

    /**
     * Creates the portion of an IGMP packet from the Ethernet source MAC address to the IPv4
     * Type of Service field.
     */
    private byte[] createIgmpPktFromEthSrcToIPv4Tos() {
        return CollectionUtils.concatArrays(
                mHardwareAddress,
                new byte[] {
                        // etherType: IPv4
                        (byte) 0x08, 0x00,
                        // version, IHL
                        (byte) 0x46,
                        // Tos: 0xC0 (ref: net/ipv4/igmp.c#igmp_send_report())
                        (byte) 0xc0}
        );
    }

    /**
     * Creates the portion of an IGMP packet from the IPv4 Identification field to the IPv4
     * Source Address.
     */
    private byte[] createIgmpPktFromIPv4IdToSrc() {
        final byte[] ipIdToSrc = new byte[] {
                // identification
                0, 0,
                // fragment flag
                (byte) (IPV4_FLAG_DF >> 8), 0,
                // TTL
                (byte) 1,
                // protocol
                (byte) IPV4_PROTOCOL_IGMP,
                // router alert option is { 0x94, 0x04, 0x00, 0x00 }, so we precalculate IPv4
                // checksum as 0x9404 + 0x0000 = 0x9404
                (byte) 0x94, (byte) 0x04
        };
        return CollectionUtils.concatArrays(
                ipIdToSrc,
                mIPv4Address
        );
    }

    /**
     * Creates IGMPv3 Membership Report packet payload (rfc3376#section-7.3.2).
     */
    private byte[] createIgmpV3ReportPayload() {
        final int groupNum = mIPv4McastAddrsExcludeAllHost.size();
        final byte[] igmpHeader = new byte[] {
                // IGMP type
                (byte) IPV4_IGMP_TYPE_V3_REPORT,
                // reserved
                0,
                // checksum, calculate later
                0, 0,
                // reserved
                0, 0,
                // num group records
                (byte) ((groupNum >> 8) & 0xff), (byte) (groupNum & 0xff)
        };
        final byte[] groupRecordHeader = new byte[] {
                // record type
                (byte) IGMPV3_MODE_IS_EXCLUDE,
                // aux data len,
                0,
                // num src
                0, 0
        };
        final byte[] payload =
                new byte[igmpHeader.length + groupNum * (groupRecordHeader.length + IPV4_ADDR_LEN)];
        int offset = 0;

        System.arraycopy(igmpHeader, 0, payload, offset, igmpHeader.length);
        offset += igmpHeader.length;
        for (Inet4Address mcastAddr: mIPv4McastAddrsExcludeAllHost) {
            System.arraycopy(groupRecordHeader, 0, payload, offset, groupRecordHeader.length);
            offset += groupRecordHeader.length;
            System.arraycopy(mcastAddr.getAddress(), 0, payload, offset, IPV4_ADDR_LEN);
            offset += IPV4_ADDR_LEN;
        }

        return payload;
    }

    /**
     * Generate transmit code to send IGMPv3 report in response to general query packets.
     */
    private void generateIgmpV3ReportTransmit(ApfV6GeneratorBase<?> gen,
            byte[] igmpPktFromEthSrcToIpTos, byte[] igmpPktFromIpIdToSrc)
            throws IllegalInstructionException {
        final int ipv4TotalLen = IPV4_HEADER_MIN_LEN
                + IPV4_ROUTER_ALERT_OPTION_LEN
                + IPV4_IGMP_MIN_SIZE
                + (mIPv4McastAddrsExcludeAllHost.size() * IPV4_IGMP_GROUP_RECORD_SIZE);
        final byte[] encodedIPv4TotalLen = {
                (byte) ((ipv4TotalLen >> 8) & 0xff), (byte) (ipv4TotalLen & 0xff),
        };
        final byte[] packet = CollectionUtils.concatArrays(
                ETH_MULTICAST_IGMP_V3_ALL_MULTICAST_ROUTERS_ADDRESS,
                igmpPktFromEthSrcToIpTos,
                encodedIPv4TotalLen,
                igmpPktFromIpIdToSrc,
                IPV4_ALL_IGMPV3_MULTICAST_ROUTERS_ADDRESS,
                IPV4_ROUTER_ALERT_OPTION,
                createIgmpV3ReportPayload()
        );

        gen.addAllocate(ETHER_HEADER_LEN + ipv4TotalLen)
                .addDataCopy(packet)
                .addTransmitL4(
                        // ip_ofs
                        ETHER_HEADER_LEN,
                        // csum_ofs
                        IGMP_CHECKSUM_WITH_ROUTER_ALERT_OFFSET,
                        // csum_start
                        ETHER_HEADER_LEN + IPV4_HEADER_MIN_LEN + IPV4_ROUTER_ALERT_OPTION_LEN,
                        // partial_sum
                        0,
                        // udp
                        false
                )
                .addCountAndDrop(Counter.DROPPED_IGMP_V3_GENERAL_QUERY_REPLIED);
    }

    /**
     * Generate transmit code to send IGMPv2 report in response to general query packets.
     */
    private void generateIgmpV2ReportTransmit(ApfV6GeneratorBase<?> gen,
            byte[] igmpPktFromEthSrcToIpTos, byte[] igmpPktFromIpIdToSrc)
            throws IllegalInstructionException {
        final int ipv4TotalLen =
                IPV4_HEADER_MIN_LEN + IPV4_ROUTER_ALERT_OPTION_LEN + IPV4_IGMP_MIN_SIZE;

        // Reuse IGMPv3 packet chunks when creating the IGMPv2 report listed below:
        //   - from Ethernet source to IPv4 Tos: 10 bytes
        //   - from IPv4 identification to source address: 12 bytes
        //   - multicast group addresses: 4 bytes * number of addresses
        for (Inet4Address mcastAddr: mIPv4McastAddrsExcludeAllHost) {
            final MacAddress mcastEther =
                    NetworkStackUtils.ipv4MulticastToEthernetMulticast(mcastAddr);
            gen.addAllocate(ETHER_HEADER_LEN + ipv4TotalLen)
                    .addDataCopy(mcastEther.toByteArray())
                    .addDataCopy(igmpPktFromEthSrcToIpTos)
                    .addWriteU16(ipv4TotalLen)
                    .addDataCopy(igmpPktFromIpIdToSrc)
                    .addDataCopy(mcastAddr.getAddress())
                    .addDataCopy(IGMPV2_REPORT_FROM_IPV4_OPTION_TO_IGMP_CHECKSUM)
                    .addDataCopy(mcastAddr.getAddress())
                    .addTransmitL4(
                            // ip_ofs
                            ETHER_HEADER_LEN,
                            // csum_ofs
                            IGMP_CHECKSUM_WITH_ROUTER_ALERT_OFFSET,
                            // csum_start
                            ETHER_HEADER_LEN + IPV4_HEADER_MIN_LEN + IPV4_ROUTER_ALERT_OPTION_LEN,
                            // partial_sum
                            0,
                            // udp
                            false
                    );
        }

        gen.addCountAndDrop(Counter.DROPPED_IGMP_V2_GENERAL_QUERY_REPLIED);
    }

    /**
     * Generates filter code to handle IGMP packets.
     * <p>
     * On entry, this filter know it is processing an IPv4 packet. It will then process all IGMP
     * packets, either passing or dropping them. Non-IGMP packets are skipped.
     */
    private void generateIgmpFilter(ApfV6GeneratorBase<?> v6Gen)
            throws IllegalInstructionException {
        final short skipIgmpFilter = v6Gen.getUniqueLabel();
        final short checkIgmpV1orV2 = v6Gen.getUniqueLabel();

        // Check 1) it's not a fragment. 2) it's IGMP.
        v6Gen.addJumpIfNotUnfragmentedIPv4Protocol(IPV4_PROTOCOL_IGMP, skipIgmpFilter);

        // Calculate the IPv4 payload length: (total length - IPv4 header length).
        // Memory slot 0 is occupied temporarily to store the length.
        v6Gen.addLoad16intoR0(IPV4_TOTAL_LENGTH_OFFSET)
                .addLoadFromMemory(R1, MemorySlot.IPV4_HEADER_SIZE)
                .addNeg(R1)
                .addAddR1ToR0()
                .addStoreToMemory(MemorySlot.SLOT_0, R0);

        // If payload length is less than 8 or equal to 9, 10, 11, it's invalid IGMP packet: drop.
        v6Gen.addCountAndDropIfR0LessThan(IPV4_IGMP_MIN_SIZE, DROPPED_IGMP_INVALID)
                .addCountAndDropIfR0IsOneOf(Set.of(9L, 10L, 11L), DROPPED_IGMP_INVALID);

        // If it's an IGMPv1/IGMPv2/IGMPv3 report: drop.
        // A host normally cancels its own pending report if it observes
        // an identical report from another host on the network (host suppression).
        // While dropping reports here technically disrupts this host's suppression behavior,
        // it is acceptable since other devices on the network will perform the suppression.
        // If the IGMP type is not one of the reports, it's either a query(type=0x11) or an
        // invalid packet.
        v6Gen.addLoadFromMemory(R1, MemorySlot.IPV4_HEADER_SIZE)
                .addLoad8R1IndexedIntoR0(ETHER_HEADER_LEN)
                .addCountAndDropIfR0IsOneOf(IGMP_TYPE_REPORTS, DROPPED_IGMP_REPORT)
                .addCountAndDropIfR0NotEquals(IPV4_IGMP_TYPE_QUERY, DROPPED_IGMP_INVALID);

        // If group address is not 0.0.0.0, it's an IGMPv2/v3 group specific query: pass.
        // rfc3376#section-6.1 mentions group specific queries are sent when a router receives a
        // State-Change record indicating a system is leaving a group. Therefore, since the
        // router only sends group-specific queries after receiving a leave message, it is not
        // sent out periodically.
        // Increased APF bytecode size for offloading these queries may not yield significant
        // power benefits. In this case, letting the kernel handle group-specific queries is
        // acceptable.
        v6Gen.addLoad32R1IndexedIntoR0(IGMP_MULTICAST_ADDRESS_OFFSET)
                .addCountAndPassIfR0NotEquals(0 /* 0.0.0.0 */, PASSED_IPV4);

        // If we reach here, we know it is an IGMPv1/IGMPv2/IGMPv3 general query.

        // The general query IPv4 destination address must be 224.0.0.1.
        v6Gen.addLoad32intoR0(IPV4_DEST_ADDR_OFFSET)
                .addCountAndDropIfR0NotEquals(IPV4_ALL_HOSTS_ADDRESS_IN_LONG,
                        DROPPED_IGMP_INVALID);

        // Check payload length, since invalid length already checked,
        // it should be 8 (IGMPv1 or IGMPv2) or >=12 (IGMPv3)
        v6Gen.addLoadFromMemory(R0, MemorySlot.SLOT_0)
                .addJumpIfR0Equals(IPV4_IGMP_MIN_SIZE, checkIgmpV1orV2);

        // ===== IGMPv3 general query =====
        // To optimize for bytecode size, the IGMPv3 report is constructed first.
        // Its packet structure is then reused as a template when creating the IGMPv2 report.
        final byte[] igmpPktFromEthSrcToIpTos = createIgmpPktFromEthSrcToIPv4Tos();
        final byte[] igmpPktFromIpIdToSrc = createIgmpPktFromIPv4IdToSrc();
        generateIgmpV3ReportTransmit(v6Gen, igmpPktFromEthSrcToIpTos, igmpPktFromIpIdToSrc);

        // ===== IGMPv1 or IGMPv2 general query =====
        v6Gen.defineLabel(checkIgmpV1orV2);
        // Based on rfc3376#section-7.1 If max resp time is 0, it's IGMPv1: pass.
        // We don't expect many networks are still using IGMPv1, pass it to the kernel to save
        // bytecode size.
        // (Note: R1 is still IPV4_HEADER_SIZE)
        v6Gen.addLoad8R1IndexedIntoR0(IGMP_MAX_RESP_TIME_OFFSET)
                .addCountAndPassIfR0Equals(0, PASSED_IPV4); // IGMPv1

        // Drop and transmit IGMPv2 reports
        generateIgmpV2ReportTransmit(v6Gen, igmpPktFromEthSrcToIpTos, igmpPktFromIpIdToSrc);

        v6Gen.defineLabel(skipIgmpFilter);
    }

    /**
     * Creates MLDv1 Listener Report packet message (rfc2710#section-3).
     */
    private byte[] createMldV1ReportMessage(final Inet6Address mcastAddr) {
        final byte[] mldv1Header = new byte[] {
            // MLD type
            (byte) IPV6_MLD_TYPE_V1_REPORT,
            // code
            0,
            // hop-by-hop option is { 0x3a, 0x00, 0x05, 0x02, 0x00, 0x00, 0x01, 0x00 }
            // so we precalculate MLD checksum as follows:
            // 0xffff - (0x3a00 + 0x0502 + 0x0000 + 0x0100) = 0xbffd
            (byte) 0xbf, (byte) 0xfd,
            // max response delay
            0, 0,
            // reserved
            0, 0
        };

        return CollectionUtils.concatArrays(mldv1Header, mcastAddr.getAddress());
    }

    /**
     * Creates MLDv2 Listener Report packet payload (rfc3810#section-5.2).
     */
    private byte[] createMldV2ReportPayload() {
        final int mcastAddrsNum = mIPv6McastAddrsExcludeAllHost.size();
        final byte[] mldHeader = new byte[] {
            // MLD type
            (byte) IPV6_MLD_TYPE_V2_REPORT,
            // code
            0,
            // hop-by-hop option is { 0x3a, 0x00, 0x05, 0x02, 0x00, 0x00, 0x01, 0x00 }
            // so we precalculate MLD checksum as follows:
            // 0xffff - (0x3a00 + 0x0502 + 0x0000 + 0x0100) = 0xbffd
            (byte) 0xbf, (byte) 0xfd,
            // reserved
            0, 0,
            // num of multicast address records
            (byte) ((mcastAddrsNum >> 8) & 0xff), (byte) (mcastAddrsNum & 0xff)
        };

        final byte[] mcastRecordHeader = new byte[] {
            // record type
            (byte) MLD2_MODE_IS_EXCLUDE,
            // aux data len,
            0,
            // num src
            0, 0
        };

        final byte[] payload =
                new byte[
                    mldHeader.length + mcastAddrsNum * IPV6_MLD_V2_MULTICAST_ADDRESS_RECORD_SIZE
                ];
        int offset = 0;

        System.arraycopy(mldHeader, 0, payload, offset, mldHeader.length);
        offset += mldHeader.length;
        for (Inet6Address mcastAddr: mIPv6McastAddrsExcludeAllHost) {
            System.arraycopy(mcastRecordHeader, 0, payload, offset, mcastRecordHeader.length);
            offset += mcastRecordHeader.length;
            System.arraycopy(mcastAddr.getAddress(), 0, payload, offset, IPV6_ADDR_LEN);
            offset += IPV6_ADDR_LEN;
        }

        return payload;
    }

    /**
     * Creates the portion of an MLD packet from the Ethernet source MAC address to the IPv6
     * VTF field.
     */
    private byte[] createMldPktFromEthSrcToIPv6Vtf() {
        return CollectionUtils.concatArrays(
            mHardwareAddress,
            new byte[] {
                // etherType: IPv6
                (byte) 0x86, (byte) 0xdd,
                // version, traffic class, flow label
                // 0x60000000 (ref: net/ipv6/mcast.c#ip6_mc_hdr())
                (byte) 0x60, 0, 0, 0}
        );
    }

    /**
     * Creates the portion of an MLD packet from the IPv6 Next Header to the IPv6 Source Address.
     */
    private byte[] createMldPktFromIPv6NextHdrToSrc() {
        final byte[] ipv6FromNextHdrToHoplimit = new byte[] {
            // Next header: HOPOPTS
            0,
            // Hop limit
            (byte) 1
        };
        return CollectionUtils.concatArrays(
            ipv6FromNextHdrToHoplimit,
            mIPv6LinkLocalAddress.getAddress()
        );
    }

    /**
     * Generate transmit code to send MLDv1 report in response to general query packets.
     */
    private void generateMldV1ReportTransmit(ApfV6GeneratorBase<?> gen,
            byte[] mldPktFromEthSrcToIpv6Vtf, byte[] mldPktFromIpv6NextHdrToSrc)
            throws IllegalInstructionException {
        // Reuse MLDv2 packet chunks when creating the MLDv1 report listed below:
        //   - from Ethernet source to IPv6 VTF: 12 bytes
        //   - from IPv6 next header to source address: 18 bytes
        final int packetSize =
                ETHER_HEADER_LEN
                + IPV6_HEADER_LEN
                + IPV6_MLD_HOPOPTS.length
                + IPV6_MLD_V1_MESSAGE_SIZE;
        for (Inet6Address mcastAddr: mIPv6McastAddrsExcludeAllHost) {
            final MacAddress mcastEther =
                    NetworkStackUtils.ipv6MulticastToEthernetMulticast(mcastAddr);
            gen.addAllocate(packetSize)
                    .addDataCopy(mcastEther.toByteArray())
                    .addDataCopy(mldPktFromEthSrcToIpv6Vtf)
                    .addWriteU16(IPV6_MLD_HOPOPTS.length + IPV6_MLD_V1_MESSAGE_SIZE)
                    .addDataCopy(mldPktFromIpv6NextHdrToSrc)
                    .addDataCopy(mcastAddr.getAddress())
                    .addDataCopy(IPV6_MLD_HOPOPTS)
                    .addDataCopy(createMldV1ReportMessage(mcastAddr))
                    .addTransmitL4(
                        // ip_ofs
                        ETHER_HEADER_LEN,
                        // csum_ofs
                        IPV6_MLD_CHECKSUM_OFFSET,
                        // csum_start
                        IPV6_SRC_ADDR_OFFSET,
                        // partial_sum
                        IPPROTO_ICMPV6 + IPV6_MLD_V1_MESSAGE_SIZE,
                        // udp
                        false
                    );
        }

        gen.addCountAndDrop(DROPPED_IPV6_MLD_V1_GENERAL_QUERY_REPLIED);
    }

    /**
     * Generate transmit code to send MLDv2 report in response to general query packets.
     */
    private void generateMldV2ReportTransmit(ApfV6GeneratorBase<?> gen,
            byte[] mldPktFromEthSrcToIpv6Vtf, byte[] mldPktFromIpv6NextHdrToSrc)
            throws IllegalInstructionException {
        final int mcastAddrsNum = mIPv6McastAddrsExcludeAllHost.size();
        final int ipv6PayloadLength = IPV6_MLD_HOPOPTS.length
                + IPV6_MLD_MESSAGE_MIN_SIZE
                + (mcastAddrsNum * IPV6_MLD_V2_MULTICAST_ADDRESS_RECORD_SIZE);
        final byte[] encodedIPv6PayloadLength = {
            (byte) ((ipv6PayloadLength >> 8) & 0xff), (byte) (ipv6PayloadLength & 0xff),
        };
        final byte[] packet = CollectionUtils.concatArrays(
            ETH_MULTICAST_MLD_V2_ALL_MULTICAST_ROUTERS_ADDRESS,
            mldPktFromEthSrcToIpv6Vtf,
            encodedIPv6PayloadLength,
            mldPktFromIpv6NextHdrToSrc,
            IPV6_MLD_V2_ALL_ROUTERS_MULTICAST_ADDRESS,
            IPV6_MLD_HOPOPTS,
            createMldV2ReportPayload()
        );

        gen.addAllocate(ETHER_HEADER_LEN + IPV6_HEADER_LEN + ipv6PayloadLength)
            .addDataCopy(packet)
            .addTransmitL4(
                // ip_ofs
                ETHER_HEADER_LEN,
                // csum_ofs
                IPV6_MLD_CHECKSUM_OFFSET,
                // csum_start
                IPV6_SRC_ADDR_OFFSET,
                // partial_sum
                IPPROTO_ICMPV6 + (ipv6PayloadLength - IPV6_MLD_HOPOPTS.length),
                // udp
                false
            ).addCountAndDrop(DROPPED_IPV6_MLD_V2_GENERAL_QUERY_REPLIED);
    }

    /**
     * Generates filter code to handle MLD packets.
     * <p>
     * On entry, this filter knows it is processing an IPv6 packet. It will then process all MLD
     * packets, either passing or dropping them. Non-MLD packets are skipped.
     * R0 contains the u8 IPv6 next header.
     */
    private void generateMldFilter(ApfV6GeneratorBase<?> gen)
            throws IllegalInstructionException {
        final short skipMldFilter = gen.getUniqueLabel();
        final short checkMldv1 = gen.getUniqueLabel();

        // If next header is not hop-by-hop, then skip
        gen.addJumpIfR0NotEquals(IPPROTO_HOPOPTS, skipMldFilter);

        final int mldPacketMinSize =
                ETHER_HEADER_LEN + IPV6_HEADER_LEN + IPV6_MLD_HOPOPTS.length + IPV6_MLD_MIN_SIZE;
        // If packet is too small to be MLD packet, then skip
        gen.addLoadFromMemory(R0, MemorySlot.PACKET_SIZE)
                .addJumpIfR0LessThan(mldPacketMinSize, skipMldFilter)
                .addSub(ETHER_HEADER_LEN + IPV6_HEADER_LEN + IPV6_MLD_HOPOPTS.length)
                // Memory slot 0 is occupied temporarily to store the MLD payload length.
                .addStoreToMemory(MemorySlot.SLOT_0, R0);

        // If the hop-by-hop option is not the one used by MLD, then skip
        gen.addLoadImmediate(R0, IPV6_EXT_HEADER_OFFSET)
                .addJumpIfBytesAtR0NotEqual(IPV6_MLD_HOPOPTS, skipMldFilter);

        // If the packet is an MLDv1 report or done, or an MLDv2 report, then drop it.
        // Else if the packet is not an MLD query packet, then skip.
        gen.addLoad8intoR0(IPV6_MLD_TYPE_OFFSET)
                .addCountAndDropIfR0IsOneOf(IPV6_MLD_TYPE_REPORTS, DROPPED_IPV6_MLD_REPORT)
                .addJumpIfR0NotEquals(IPV6_MLD_TYPE_QUERY, skipMldFilter);

        // If we reach here, we know it is an MLDv1/MLDv2 query.

        // If the payload length is 25, 26, or 27, the MLD packet is invalid and should be dropped.
        gen.addLoadFromMemory(R0, MemorySlot.SLOT_0)
                .addCountAndDropIfR0IsOneOf(Set.of(25L, 26L, 27L), DROPPED_IPV6_MLD_INVALID);

        // rfc3810#section-5 and rfc2710#section-3 describe that all MLD messages are sent with a
        // link-local IPv6 source address, an IPv6 Hop Limit of 1, and an IPv6 Router Alert
        // option [RTR-ALERT] in a Hop-by-Hop Options header.
        // rfc3810#section-5.2.13 describes that an MLDv2 Report MUST be sent with a valid
        // IPv6 link-local source address, or the unspecified address (::), if the sending interface
        // has not yet acquired a valid link-local address.
        // Its OK to not check :: here since we also drop MLD reports.
        // If the source address is a not a link-local address, then drop.
        gen.addLoad16intoR0(IPV6_SRC_ADDR_OFFSET)
                .addCountAndDropIfR0NotEquals(0xfe80, DROPPED_IPV6_MLD_INVALID);

        // If hop limit is not 1, then drop.
        gen.addLoad8intoR0(IPV6_HOP_LIMIT_OFFSET)
                .addCountAndDropIfR0NotEquals(1, DROPPED_IPV6_MLD_INVALID);

        // If the multicast address is not "::", it is an MLD2 multicast-address-specific query,
        // then pass.
        gen.addLoadImmediate(R0, IPV6_MLD_MULTICAST_ADDR_OFFSET)
                .addCountAndPassIfBytesAtR0NotEqual(IPV6_ADDR_ANY.getAddress(), PASSED_MLD);

        // If we reach here, we know it is an MLDv1/MLDv2 general query.

        // The general query IPv6 destination address must be ff02::1.
        gen.addLoadImmediate(R0, IPV6_DEST_ADDR_OFFSET)
                .addCountAndDropIfBytesAtR0NotEqual(IPV6_ALL_NODES_ADDRESS,
                        DROPPED_IPV6_MLD_INVALID);

        // If the MLD payload length is 24, it is an MLDv1 packet, otherwise, it is an MLDv2 packet.
        gen.addLoadFromMemory(R0, MemorySlot.SLOT_0)
                .addJumpIfR0Equals(IPV6_MLD_MIN_SIZE, checkMldv1);

        // ===== MLDv2 general query =====
        // To optimize for bytecode size, the MLDv2 report is constructed first.
        // Its packet structure is then reused as a template when creating the IGMPv1 report.
        final byte[] mldPktFromEthSrcToIPv6Vtf = createMldPktFromEthSrcToIPv6Vtf();
        final byte[] mldPktFromIPv6NextHdrToSrc = createMldPktFromIPv6NextHdrToSrc();
        generateMldV2ReportTransmit(gen, mldPktFromEthSrcToIPv6Vtf, mldPktFromIPv6NextHdrToSrc);

        gen.defineLabel(checkMldv1);
        // ===== MLDv1 general query =====
        generateMldV1ReportTransmit(gen, mldPktFromEthSrcToIPv6Vtf, mldPktFromIPv6NextHdrToSrc);

        gen.defineLabel(skipMldFilter);
    }

    /**
     * Generate filter code to drop IPv4 TCP packets on port 7.
     * <p>
     * On entry, we know it is IPv4 ethertype, but don't know anything else.
     * R0/R1 have nothing useful in them, and can be clobbered.
     */
    private void generateV4TcpPort7Filter(ApfV4GeneratorBase<?> gen)
            throws IllegalInstructionException {
        final short skipPort7V4Filter = gen.getUniqueLabel();

        // Check it's TCP.
        gen.addLoad8intoR0(IPV4_PROTOCOL_OFFSET);
        gen.addJumpIfR0NotEquals(IPPROTO_TCP, skipPort7V4Filter);

        // Check it's not a fragment or is the initial fragment.
        gen.addLoad16intoR0(IPV4_FRAGMENT_OFFSET_OFFSET);
        gen.addJumpIfR0AnyBitsSet(IPV4_FRAGMENT_OFFSET_MASK, skipPort7V4Filter);

        // Check it's destination port 7.
        gen.addLoadFromMemory(R1, MemorySlot.IPV4_HEADER_SIZE);
        gen.addLoad16R1IndexedIntoR0(TCP_UDP_DESTINATION_PORT_OFFSET);
        gen.addJumpIfR0NotEquals(ECHO_PORT, skipPort7V4Filter);

        // Drop it.
        gen.addCountAndDrop(DROPPED_IPV4_TCP_PORT7_UNICAST);

        // Skip label.
        gen.defineLabel(skipPort7V4Filter);
    }

    private void generateV6KeepaliveFilters(ApfV4GeneratorBase<?> gen)
            throws IllegalInstructionException {
        generateKeepaliveFilters(gen, TcpKeepaliveAckV6.class, IPPROTO_TCP, IPV6_NEXT_HEADER_OFFSET,
                gen.getUniqueLabel());
    }

    private byte[] createMdns4PktFromEthDstToIPv4Tos(boolean enabled) {
        if (!enabled) {
            return null;
        }
        return concatArrays(
                ETH_MULTICAST_MDNS_V4_MAC_ADDRESS,
                mHardwareAddress,
                new byte[]{
                        0x08, 0x00, // ethertype: IPv4
                        0x45, 0x00, // version, IHL, DSCP, ECN,
                });
    }

    private byte[] createMdns6PktFromEthDstToIPv6FlowLabel(boolean enabled) {
        if (!enabled) {
            return null;
        }
        return concatArrays(
                ETH_MULTICAST_MDNS_V6_MAC_ADDRESS,
                mHardwareAddress,
                new byte[]{
                        (byte) 0x86, (byte) 0xdd, // ethertype: IPv6
                        0x60, 0x00, 0x00, 0x00, // version, traffic class, flow label
                });
    }


    private byte[] createMdns4PktFromIPv4IdToUdpDport(boolean enabled) {
        if (!enabled) {
            return null;
        }
        return concatArrays(
                new byte[]{
                        0x00, 0x00, // identification
                        (byte) (IPV4_FLAG_DF >> 8), 0, // flags, fragment offset
                        (byte) 0xff, // set TTL to 255 per rfc6762#section-11
                        (byte) IPPROTO_UDP,
                        0x00, 0x00, // checksum, it's a placeholder that will be filled in later.
                },
                mIPv4Address,
                MDNS_IPV4_ADDR,
                MDNS_PORT_IN_BYTES, // source port
                MDNS_PORT_IN_BYTES); // destination port
    }

    private byte[] createMdns6PktFromIPv6NextHdrToUdpDport(boolean enabled) {
        if (!enabled) {
            return null;
        }
        return concatArrays(
                new byte[]{
                        (byte) IPPROTO_UDP,
                        (byte) 0xff, // set hop limit to 255 per rfc6762#section-11
                },
                mIPv6LinkLocalAddress.getAddress(),
                MDNS_IPV6_ADDR,
                MDNS_PORT_IN_BYTES, // source port
                MDNS_PORT_IN_BYTES); // destination port
    }

    /**
     * Generates filter code to process an mDNS payload against offload rules.
     * The generated filter code is guaranteed to process all IPv4 and IPv6 mDNS packets,
     * ensuring each packet is either passed or dropped.
     * <p>
     * On entry, the packet is known to be an IPv4/IPv6 mDNS query packet, and register R1
     * is set to the offset of the beginning of the UDP payload (the DNS header).
     *
     * @param gen the APF generator to generate the filter code
     */
    private void generateMdnsQueryOffload(ApfV6GeneratorBase<?> gen)
            throws IllegalInstructionException {
        // TODO: Implement failover logic for insufficient APF RAM to offload all records. When
        //  APF RAM is not enough, rules with lower priority should be transitioned to passthrough
        //  mode (e.g., if a QNAME matches, the packet should be passed). If RAM remains
        //  insufficient even with all rules in passthrough mode, the mDNS filter should fail open.

        // Set R0 to the offset of the beginning of the UDP payload (the DNS header)
        gen.addSwap();

        final boolean enableMdns4 = enableMdns4Offload();
        final boolean enableMdns6 = enableMdns6Offload();
        final byte[] mdns4EthDstToTos = createMdns4PktFromEthDstToIPv4Tos(enableMdns4);
        final byte[] mdns4IdToUdpDport = createMdns4PktFromIPv4IdToUdpDport(enableMdns4);
        final byte[] mdns6EthDstToFlowLabel = createMdns6PktFromEthDstToIPv6FlowLabel(enableMdns6);
        final byte[] mdns6NextHdrToUdpDport = createMdns6PktFromIPv6NextHdrToUdpDport(enableMdns6);

        for (MdnsOffloadRule rule : mOffloadRules) {
            final short ruleNotMatch = gen.getUniqueLabel();
            final short ruleMatch = gen.getUniqueLabel();
            final short offloadIPv6Mdns = gen.getUniqueLabel();

            for (MdnsOffloadRule.Matcher matcher : rule.mMatchers) {
                gen.addJumpIfPktAtR0ContainDnsQ(matcher.mQnames, matcher.mQtype, ruleMatch);
            }

            gen.addJump(ruleNotMatch);

            gen.defineLabel(ruleMatch);

            // If there is no offload payload, pass the packet to let NsdService handle it.
            if (rule.mOffloadPayload == null) {
                gen.addCountAndPass(PASSED_MDNS);
            } else {
                if (enableMdns4 && enableMdns6) {
                    gen.addLoad16intoR0(ETH_ETHERTYPE_OFFSET)
                            .addJumpIfR0NotEquals(ETH_P_IP, offloadIPv6Mdns);
                }

                if (enableMdns4) {
                    final int udpLength = UDP_HEADER_LEN + rule.mOffloadPayload.length;
                    final int ipv4TotalLength = IPV4_HEADER_MIN_LEN + udpLength;
                    final int pktLength = ETH_HEADER_LEN + ipv4TotalLength;

                    gen.addAllocate(pktLength)
                            .addDataCopy(mdns4EthDstToTos)
                            .addWriteU16(ipv4TotalLength)
                            .addDataCopy(mdns4IdToUdpDport)
                            .addWrite32(udpLength << 16) // udp length and checksum
                            .addDataCopy(rule.mOffloadPayload)
                            .addTransmitL4(
                                    ETH_HEADER_LEN, // ip_ofs
                                    IPV4_UDP_DESTINATION_CHECKSUM_NO_OPTIONS_OFFSET, // csum_ofs
                                    IPV4_SRC_ADDR_OFFSET, // csum_start
                                    IPPROTO_UDP + udpLength, // partial_sum
                                    true // udp
                            ).addCountAndDrop(Counter.DROPPED_MDNS_REPLIED);
                }

                if (enableMdns4 && enableMdns6) {
                    gen.defineLabel(offloadIPv6Mdns);
                }

                if (enableMdns6) {
                    final int udpLength = UDP_HEADER_LEN + rule.mOffloadPayload.length;
                    final int pktLength = ETH_HEADER_LEN + IPV6_HEADER_LEN + udpLength;
                    gen.addAllocate(pktLength)
                            .addDataCopy(mdns6EthDstToFlowLabel)
                            .addWriteU16(udpLength) // payload length
                            .addDataCopy(mdns6NextHdrToUdpDport)
                            .addWrite32(udpLength << 16) //  udp length and checksum
                            .addDataCopy(rule.mOffloadPayload)
                            .addTransmitL4(
                                    ETH_HEADER_LEN, // ip_ofs
                                    IPV6_UDP_DESTINATION_CHECKSUM_OFFSET, // csum_ofs
                                    IPV6_SRC_ADDR_OFFSET, // csum_start
                                    IPPROTO_UDP + udpLength, // partial_sum
                                    true // udp
                            ).addCountAndDrop(Counter.DROPPED_MDNS_REPLIED);
                }
            }

            gen.defineLabel(ruleNotMatch);
        }

        // If no offload rules match, we should still respect the multicast filter. During the
        // transition period, not all apps will use NsdManager for mDNS advertising. If an app
        // decides to perform mDNS advertising itself, it must acquire a multicast lock, and no
        // offload rules will be registered for that app. In this case, the APF should pass the
        // mDNS packet and allow the app to handle the query.
        if (mMulticastFilter) {
            gen.addCountAndDrop(DROPPED_MDNS);
        } else {
            gen.addCountAndPass(PASSED_MDNS);
        }
    }

    /**
     * Begin generating an APF program to:
     * <ul>
     * <li>Drop/Pass 802.3 frames (based on policy)
     * <li>Drop packets with EtherType within the Black List
     * <li>Drop ARP requests not for us, if mIPv4Address is set,
     * <li>Drop IPv4 broadcast packets, except DHCP destined to our MAC,
     * <li>Drop IPv4 multicast packets, if mMulticastFilter,
     * <li>Pass all other IPv4 packets,
     * <li>Drop all broadcast non-IP non-ARP packets.
     * <li>Pass all non-ICMPv6 IPv6 packets,
     * <li>Pass all non-IPv4 and non-IPv6 packets,
     * <li>Drop IPv6 ICMPv6 NAs to anything in ff02::/120.
     * <li>Drop IPv6 ICMPv6 RSs.
     * <li>Filter IPv4 packets (see generateIPv4Filter())
     * <li>Filter IPv6 packets (see generateIPv6Filter())
     * <li>Let execution continue off the end of the program for IPv6 ICMPv6 packets. This allows
     *     insertion of RA filters here, or if there aren't any, just passes the packets.
     * </ul>
     */
    private ApfV4GeneratorBase<?> emitPrologue() throws IllegalInstructionException {
        // This is guaranteed to succeed because of the check in maybeCreate.
        ApfV4GeneratorBase<?> gen;
        if (useApfV6Generator()) {
            gen = new ApfV6Generator(mApfVersionSupported, mApfRamSize,
                    mInstallableProgramSizeClamp);
        } else {
            gen = new ApfV4Generator(mApfVersionSupported, mApfRamSize,
                    mInstallableProgramSizeClamp);
        }

        final short labelCheckMdnsQueryPayload = gen.getUniqueLabel();

        if (hasDataAccess(mApfVersionSupported)) {
            if (gen instanceof ApfV4Generator) {
                // Increment TOTAL_PACKETS.
                // Only needed in APFv4.
                // In APFv6, the interpreter will increase the counter on packet receive.
                gen.addIncrementCounter(TOTAL_PACKETS);
            }

            gen.addLoadFromMemory(R0, MemorySlot.FILTER_AGE_SECONDS);
            gen.addStoreCounter(FILTER_AGE_SECONDS, R0);

            // requires a new enough APFv5+ interpreter, otherwise will be 0
            gen.addLoadFromMemory(R0, MemorySlot.FILTER_AGE_16384THS);
            gen.addStoreCounter(FILTER_AGE_16384THS, R0);

            // requires a new enough APFv5+ interpreter, otherwise will be 0
            gen.addLoadFromMemory(R0, MemorySlot.APF_VERSION);
            gen.addStoreCounter(APF_VERSION, R0);

            // store this program's sequential id, for later comparison
            gen.addLoadImmediate(R0, mNumProgramUpdates);
            gen.addStoreCounter(APF_PROGRAM_ID, R0);
        }

        // Here's a basic summary of what the initial program does:
        //
        // if it is a loopback (src mac is nic's primary mac) packet
        //    pass
        // if it's a 802.3 Frame (ethtype < 0x0600):
        //    drop or pass based on configurations
        // if it has a ether-type that belongs to the black list
        //    drop
        // if it's ARP:
        //   insert ARP filter to drop or pass these appropriately
        // if it's IPv4:
        //   insert IPv4 filter to drop or pass these appropriately
        // if it's not IPv6:
        //   if it's broadcast:
        //     drop
        //   pass
        // insert IPv6 filter to drop, pass, or fall off the end for ICMPv6 packets

        gen.addLoadImmediate(R0, ETHER_SRC_ADDR_OFFSET);
        gen.addCountAndPassIfBytesAtR0Equal(mHardwareAddress, PASSED_ETHER_OUR_SRC_MAC);

        gen.addLoad16intoR0(ETH_ETHERTYPE_OFFSET);
        if (SdkLevel.isAtLeastV()) {
            // IPv4, ARP, IPv6, EAPOL, WAPI
            gen.addCountAndDropIfR0IsNoneOf(Set.of(0x0800L, 0x0806L, 0x86DDL, 0x888EL, 0x88B4L),
                    DROPPED_ETHERTYPE_NOT_ALLOWED);
        } else  {
            if (mDrop802_3Frames) {
                // drop 802.3 frames (ethtype < 0x0600)
                gen.addCountAndDropIfR0LessThan(ETH_TYPE_MIN, DROPPED_802_3_FRAME);
            }
            // Handle ether-type black list
            if (mEthTypeBlackList.length > 0) {
                final Set<Long> deniedEtherTypes = new ArraySet<>();
                for (int p : mEthTypeBlackList) {
                    deniedEtherTypes.add((long) p);
                }
                gen.addCountAndDropIfR0IsOneOf(deniedEtherTypes, DROPPED_ETHERTYPE_NOT_ALLOWED);
            }
        }

        // Add ARP filters:
        short skipArpFiltersLabel = gen.getUniqueLabel();
        gen.addJumpIfR0NotEquals(ETH_P_ARP, skipArpFiltersLabel);
        generateArpFilter(gen);
        gen.defineLabel(skipArpFiltersLabel);

        gen.addLoad16intoR0(ETH_ETHERTYPE_OFFSET);

        // Add IPv4 filters:
        short skipIPv4FiltersLabel = gen.getUniqueLabel();
        gen.addJumpIfR0NotEquals(ETH_P_IP, skipIPv4FiltersLabel);
        generateIPv4Filter(gen, labelCheckMdnsQueryPayload);
        gen.defineLabel(skipIPv4FiltersLabel);

        // Check for IPv6:
        // NOTE: Relies on R0 containing ethertype. This is safe because if we got here, we did
        // not execute the IPv4 filter, since this filter do not fall through, but either drop or
        // pass.
        short ipv6FilterLabel = gen.getUniqueLabel();
        gen.addJumpIfR0Equals(ETH_P_IPV6, ipv6FilterLabel);

        // Drop non-IP non-ARP broadcasts, pass the rest
        gen.addLoadImmediate(R0, ETH_DEST_ADDR_OFFSET);
        gen.addCountAndPassIfBytesAtR0NotEqual(ETHER_BROADCAST, PASSED_NON_IP_UNICAST);
        gen.addCountAndDrop(DROPPED_ETH_BROADCAST);

        // Add IPv6 filters:
        gen.defineLabel(ipv6FilterLabel);
        generateIPv6Filter(gen, labelCheckMdnsQueryPayload);

        // Add mDNS query payload check.
        if (enableMdns4Offload() || enableMdns6Offload()) {
            final short skipMdnsQueryPayloadCheck = gen.getUniqueLabel();
            gen.addJump(skipMdnsQueryPayloadCheck);
            gen.defineLabel(labelCheckMdnsQueryPayload);
            generateMdnsQueryOffload((ApfV6GeneratorBase<?>) gen);
            gen.defineLabel(skipMdnsQueryPayloadCheck);
        }

        return gen;
    }

    /**
     * Append packet counting epilogue to the APF program.
     * <p>
     * Currently, the epilogue consists of two trampolines which count passed and dropped packets
     * before jumping to the actual PASS and DROP labels.
     */
    private void emitEpilogue(ApfV4GeneratorBase<?> gen) throws IllegalInstructionException {
        // Execution will reach here if none of the filters match, which will pass the packet to
        // the application processor.
        gen.addCountAndPass(PASSED_IPV6_ICMP);

        // TODO: merge the addCountTrampoline() into generate() method
        gen.addCountTrampoline();
    }

    private String getApfConfigMessage() {
        final StringBuilder sb = new StringBuilder();
        sb.append("{ ");
        sb.append("mcast: ");
        sb.append(mMulticastFilter ? "DROP" : "ALLOW");
        sb.append(", ");
        sb.append("offloads: ");
        sb.append("[ ");
        if (enableArpOffload()) {
            sb.append("ARP, ");
        }
        if (enableNdOffload()) {
            sb.append("ND, ");
        }
        if (enableIgmpOffload()) {
            sb.append("IGMP, ");
        }
        if (enableMldOffload()) {
            sb.append("MLD, ");
        }
        if (enableIpv4PingOffload()) {
            sb.append("Ping4, ");
        }
        if (enableMdns4Offload()) {
            sb.append("Mdns4, ");
        }
        if (enableMdns6Offload()) {
            sb.append("Mdns6, ");
        }
        sb.append("] ");
        sb.append("RAs: ");
        sb.append(mRas.size());
        sb.append(" mDNSs: ");
        sb.append(mOffloadRules.size());
        sb.append(" }");
        return sb.toString();
    }

    private void installPacketFilter(byte[] program) {
        if (!mApfController.installPacketFilter(program, getApfConfigMessage())) {
            sendNetworkQuirkMetrics(NetworkQuirkEvent.QE_APF_INSTALL_FAILURE);
        }
    }

    /**
     * Generate and install a new filter program.
     */
    @VisibleForTesting
    public void installNewProgram() {
        ArrayList<Ra> rasToFilter = new ArrayList<>();
        final byte[] program;
        int programMinLft = Integer.MAX_VALUE;

        try {
            // Ensure the entire APF program uses the same time base.
            final int timeSeconds = secondsSinceBoot();
            mLastTimeInstalledProgram = timeSeconds;
            // Step 1: Determine how many RA filters we can fit in the program.
            ApfV4GeneratorBase<?> gen = emitPrologue();

            // The epilogue normally goes after the RA filters, but add it early to include its
            // length when estimating the total.
            emitEpilogue(gen);

            // Can't fit the program even without any RA filters?
            if (gen.programLengthOverEstimate() > mMaximumApfProgramSize) {
                Log.e(TAG, "Program exceeds maximum size " + mMaximumApfProgramSize);
                sendNetworkQuirkMetrics(NetworkQuirkEvent.QE_APF_OVER_SIZE_FAILURE);
                installPacketFilter(new byte[mMaximumApfProgramSize]);
                return;
            }

            for (Ra ra : mRas) {
                // skip filter if it has expired.
                if (ra.getRemainingFilterLft(timeSeconds) <= 0) continue;
                ra.generateFilter(gen, timeSeconds);
                // Stop if we get too big.
                if (gen.programLengthOverEstimate() > mMaximumApfProgramSize) {
                    if (VDBG) Log.d(TAG, "Past maximum program size, skipping RAs");
                    sendNetworkQuirkMetrics(NetworkQuirkEvent.QE_APF_OVER_SIZE_FAILURE);
                    break;
                }

                rasToFilter.add(ra);
            }

            // Increase the counter before we generate the program.
            // This keeps the APF_PROGRAM_ID counter in sync with the program.
            mNumProgramUpdates++;

            // Step 2: Actually generate the program
            gen = emitPrologue();
            for (Ra ra : rasToFilter) {
                ra.generateFilter(gen, timeSeconds);
                programMinLft = Math.min(programMinLft, ra.getRemainingFilterLft(timeSeconds));
            }
            emitEpilogue(gen);
            program = gen.generate();
        } catch (IllegalInstructionException | IllegalStateException | IllegalArgumentException e) {
            Log.wtf(TAG, "Failed to generate APF program.", e);
            sendNetworkQuirkMetrics(NetworkQuirkEvent.QE_APF_GENERATE_FILTER_EXCEPTION);
            installPacketFilter(new byte[mMaximumApfProgramSize]);
            return;
        }
        if (mIsRunning) {
            installPacketFilter(program);
        }
        mLastInstalledProgramMinLifetime = programMinLft;
        mLastInstalledProgram = program;
        mMaxProgramSize = Math.max(mMaxProgramSize, program.length);

        if (VDBG) {
            hexDump("Installing filter: ", program, program.length);
        }
    }

    private void hexDump(String msg, byte[] packet, int length) {
        log(msg + HexDump.toHexString(packet, 0, length, false /* lowercase */));
    }

    // Get the minimum value excludes zero. This is used for calculating the lowest lifetime values
    // in RA packets. Zero lifetimes are excluded because we want to detect whether there is any
    // unusually small lifetimes but zero lifetime is actually valid (cease to be a default router
    // or the option is no longer be used). Number of zero lifetime RAs is collected in a different
    // Metrics.
    private long getMinForPositiveValue(long oldMinValue, long value) {
        if (value < 1) return oldMinValue;
        return Math.min(oldMinValue, value);
    }

    private int getMinForPositiveValue(int oldMinValue, int value) {
        return (int) getMinForPositiveValue((long) oldMinValue, (long) value);
    }

    /**
     * Process an RA packet, updating the list of known RAs and installing a new APF program
     * if the current APF program should be updated.
     */
    @VisibleForTesting
    public void processRa(byte[] packet, int length) {
        if (VDBG) hexDump("Read packet = ", packet, length);

        final Ra ra;
        try {
            ra = new Ra(packet, length);
        } catch (Exception e) {
            Log.e(TAG, "Error parsing RA", e);
            mNumParseErrorRas++;
            return;
        }

        // Update info for Metrics
        mLowestRouterLifetimeSeconds = getMinForPositiveValue(
                mLowestRouterLifetimeSeconds, ra.routerLifetime());
        mLowestPioValidLifetimeSeconds = getMinForPositiveValue(
                mLowestPioValidLifetimeSeconds, ra.minPioValidLifetime());
        mLowestRioRouteLifetimeSeconds = getMinForPositiveValue(
                mLowestRioRouteLifetimeSeconds, ra.minRioRouteLifetime());
        mLowestRdnssLifetimeSeconds = getMinForPositiveValue(
                mLowestRdnssLifetimeSeconds, ra.minRdnssLifetime());

        // Remove all expired RA filters before trying to match the new RA.
        // TODO: matches() still checks that the old RA filter has not expired. Consider removing
        // that check.
        final int now = secondsSinceBoot();
        mRas.removeIf(item -> item.getRemainingFilterLft(now) <= 0);

        // Have we seen this RA before?
        for (int i = 0; i < mRas.size(); i++) {
            final Ra oldRa = mRas.get(i);
            final Ra.MatchType result = oldRa.matches(ra);
            if (result == Ra.MatchType.MATCH_PASS) {
                log("Updating RA from " + oldRa + " to " + ra);

                // Keep mRas in LRU order so as to prioritize generating filters for recently seen
                // RAs. LRU prioritizes this because RA filters are generated in order from mRas
                // until the filter program exceeds the maximum filter program size allowed by the
                // chipset, so RAs appearing earlier in mRas are more likely to make it into the
                // filter program.
                // TODO: consider sorting the RAs in order of increasing expiry time as well.
                // Swap to front of array.
                mRas.remove(i);
                mRas.add(0, ra);

                // Rate limit program installation
                if (mTokenBucket.get()) {
                    installNewProgram();
                } else {
                    Log.e(TAG, "Failed to install prog for tracked RA, too many updates. " + ra);
                }
                return;
            } else if (result == Ra.MatchType.MATCH_DROP) {
                log("Ignoring RA " + ra + " which matches " + oldRa);
                return;
            }
        }
        mMaxDistinctRas = Math.max(mMaxDistinctRas, mRas.size() + 1);
        if (mRas.size() >= MAX_RAS) {
            // Remove the last (i.e. oldest) RA.
            mRas.remove(mRas.size() - 1);
        }
        log("Adding " + ra);
        mRas.add(0, ra);
        // Rate limit program installation
        if (mTokenBucket.get()) {
            installNewProgram();
        } else {
            Log.e(TAG, "Failed to install prog for new RA, too many updates. " + ra);
        }
    }

    /**
     * Create an {@link ApfFilter} if {@code apfCapabilities} indicates support for packet
     * filtering using APF programs.
     */
    public static ApfFilter maybeCreate(Handler handler, Context context, ApfConfiguration config,
            InterfaceParams ifParams, IApfController apfController,
            NetworkQuirkMetrics networkQuirkMetrics) {
        if (context == null || config == null || ifParams == null) return null;
        if (!ApfV4Generator.supportsVersion(config.apfVersionSupported)) {
            return null;
        }
        if (config.apfRamSize < 512) {
            Log.e(TAG, "Unacceptably small APF limit: " + config.apfRamSize);
            return null;
        }

        return new ApfFilter(handler, context, config, ifParams, apfController,
                networkQuirkMetrics);
    }

    private void collectAndSendMetrics() {
        if (mIpClientRaInfoMetrics == null || mApfSessionInfoMetrics == null) return;
        final long sessionDurationMs = mDependencies.elapsedRealtime() - mSessionStartMs;
        if (sessionDurationMs < mMinMetricsSessionDurationMs) return;

        // Collect and send IpClientRaInfoMetrics.
        mIpClientRaInfoMetrics.setMaxNumberOfDistinctRas(mMaxDistinctRas);
        mIpClientRaInfoMetrics.setNumberOfZeroLifetimeRas(mNumZeroLifetimeRas);
        mIpClientRaInfoMetrics.setNumberOfParsingErrorRas(mNumParseErrorRas);
        mIpClientRaInfoMetrics.setLowestRouterLifetimeSeconds(mLowestRouterLifetimeSeconds);
        mIpClientRaInfoMetrics.setLowestPioValidLifetimeSeconds(mLowestPioValidLifetimeSeconds);
        mIpClientRaInfoMetrics.setLowestRioRouteLifetimeSeconds(mLowestRioRouteLifetimeSeconds);
        mIpClientRaInfoMetrics.setLowestRdnssLifetimeSeconds(mLowestRdnssLifetimeSeconds);
        mIpClientRaInfoMetrics.statsWrite();

        // Collect and send ApfSessionInfoMetrics.
        mApfSessionInfoMetrics.setVersion(mApfVersionSupported);
        mApfSessionInfoMetrics.setMemorySize(mApfRamSize);
        mApfSessionInfoMetrics.setApfSessionDurationSeconds(
                (int) (sessionDurationMs / DateUtils.SECOND_IN_MILLIS));
        mApfSessionInfoMetrics.setNumOfTimesApfProgramUpdated(mNumProgramUpdates);
        mApfSessionInfoMetrics.setMaxProgramSize(mMaxProgramSize);
        for (Map.Entry<Counter, Long> entry : mApfCounterTracker.getCounters().entrySet()) {
            if (entry.getValue() > 0) {
                mApfSessionInfoMetrics.addApfCounter(entry.getKey(), entry.getValue());
            }
        }
        mApfSessionInfoMetrics.statsWrite();
    }

    public void shutdown() {
        collectAndSendMetrics();
        // The shutdown() must be called from the IpClient's handler thread
        mRaPacketReader.stop();
        mRas.clear();
        mDependencies.removeBroadcastReceiver(mDeviceIdleReceiver);
        mIsApfShutdown = true;
        if (SdkLevel.isAtLeastV() && mApfMdnsOffloadEngine != null) {
            mApfMdnsOffloadEngine.unregisterOffloadEngine();
        }

        if (mMulticastReportMonitor != null) {
            mMulticastReportMonitor.stop();
        }
    }

    public void setMulticastFilter(boolean isEnabled) {
        if (mMulticastFilter == isEnabled) return;
        mMulticastFilter = isEnabled;
        installNewProgram();
    }

    @VisibleForTesting
    public void setDozeMode(boolean isEnabled) {
        if (mInDozeMode == isEnabled) return;
        mInDozeMode = isEnabled;
        installNewProgram();
    }

    /** Retrieve the single IPv4 LinkAddress if there is one, otherwise return null. */
    private static LinkAddress retrieveIPv4LinkAddress(LinkProperties lp) {
        LinkAddress ipv4Address = null;
        for (LinkAddress address : lp.getLinkAddresses()) {
            if (!(address.getAddress() instanceof Inet4Address)) {
                continue;
            }
            if (ipv4Address != null && !ipv4Address.isSameAddressAs(address)) {
                // More than one IPv4 address, abort.
                return null;
            }
            ipv4Address = address;
        }
        return ipv4Address;
    }

    /** Retrieve the pair of IPv6 Inet6Address set, otherwise return pair with two empty set.
     *  The first element is a set containing tentative IPv6 addresses,
     *  the second element is a set containing non-tentative IPv6 addresses
     *  */
    private static Pair<Set<Inet6Address>, Set<Inet6Address>>
            retrieveIPv6LinkAddress(LinkProperties lp) {
        final Set<Inet6Address> tentativeAddrs = new ArraySet<>();
        final Set<Inet6Address> nonTentativeAddrs = new ArraySet<>();
        for (LinkAddress address : lp.getLinkAddresses()) {
            if (!(address.getAddress() instanceof Inet6Address)) {
                continue;
            }

            if ((address.getFlags() & IFA_F_TENTATIVE) == IFA_F_TENTATIVE) {
                tentativeAddrs.add((Inet6Address) address.getAddress());
            } else {
                nonTentativeAddrs.add((Inet6Address) address.getAddress());
            }
        }


        return new Pair<>(tentativeAddrs, nonTentativeAddrs);
    }

    public void setLinkProperties(LinkProperties lp) {
        // NOTE: Do not keep a copy of LinkProperties as it would further duplicate state.
        final LinkAddress ipv4Address = retrieveIPv4LinkAddress(lp);
        final byte[] addr = (ipv4Address != null) ? ipv4Address.getAddress().getAddress() : null;
        final int prefix = (ipv4Address != null) ? ipv4Address.getPrefixLength() : 0;
        final Pair<Set<Inet6Address>, Set<Inet6Address>>
                ipv6Addresses = retrieveIPv6LinkAddress(lp);

        if ((prefix == mIPv4PrefixLength)
                && Arrays.equals(addr, mIPv4Address)
                && ipv6Addresses.first.equals(mIPv6TentativeAddresses)
                && ipv6Addresses.second.equals(mIPv6NonTentativeAddresses)
        ) {
            return;
        }
        mIPv4Address = addr;
        mIPv4PrefixLength = prefix;
        mIPv6TentativeAddresses = ipv6Addresses.first;
        mIPv6NonTentativeAddresses = ipv6Addresses.second;
        mIPv6LinkLocalAddress = NetworkStackUtils.selectPreferredIPv6LinkLocalAddress(lp);

        installNewProgram();
    }

    public void updateClatInterfaceState(boolean add) {
        if (mHasClat == add) {
            return;
        }
        mHasClat = add;
        installNewProgram();
    }

    private boolean updateIPv6MulticastAddrs() {
        final Set<Inet6Address> mcastAddrs =
                new ArraySet<>(mDependencies.getIPv6MulticastAddresses(mInterfaceParams.name));

        if (!mIPv6MulticastAddresses.equals(mcastAddrs)) {
            mIPv6MulticastAddresses.clear();
            mIPv6MulticastAddresses.addAll(mcastAddrs);

            mIPv6McastAddrsExcludeAllHost.clear();
            mIPv6McastAddrsExcludeAllHost.addAll(mIPv6MulticastAddresses);
            mIPv6McastAddrsExcludeAllHost.remove(IPV6_ADDR_ALL_NODES_MULTICAST);
            mIPv6McastAddrsExcludeAllHost.remove(IPV6_ADDR_NODE_LOCAL_ALL_NODES_MULTICAST);
            return true;
        }
        return false;
    }

    private boolean updateIPv4MulticastAddrs() {
        final Set<Inet4Address> mcastAddrs =
                new ArraySet<>(mDependencies.getIPv4MulticastAddresses(mInterfaceParams.name));

        if (!mIPv4MulticastAddresses.equals(mcastAddrs)) {
            mIPv4MulticastAddresses.clear();
            mIPv4MulticastAddresses.addAll(mcastAddrs);

            mIPv4McastAddrsExcludeAllHost.clear();
            mIPv4McastAddrsExcludeAllHost.addAll(mcastAddrs);
            mIPv4McastAddrsExcludeAllHost.remove(IPV4_ADDR_ALL_HOST_MULTICAST);
            return true;
        }
        return false;
    }

    /**
     * Updates IPv4/IPv6 multicast addresses.
     */
    public void updateMulticastAddrs() {
        boolean ipv6MulticastUpdated = updateIPv6MulticastAddrs();
        boolean ipv4MulticastUpdated = updateIPv4MulticastAddrs();
        if (ipv6MulticastUpdated || ipv4MulticastUpdated) {
            installNewProgram();
        }
    }

    @ChecksSdkIntAtLeast(api = 35 /* Build.VERSION_CODES.VanillaIceCream */)
    private boolean enableArpOffload() {
        return mHandleArpOffload && useApfV6Generator();
    }

    @ChecksSdkIntAtLeast(api = 35 /* Build.VERSION_CODES.VanillaIceCream */)
    public boolean enableNdOffload() {
        return mHandleNdOffload && useApfV6Generator();
    }

    @ChecksSdkIntAtLeast(api = 35 /* Build.VERSION_CODES.VanillaIceCream */)
    private boolean enableOffloadEngineRegistration() {
        return mHandleMdnsOffload && useApfV6Generator();
    }

    @ChecksSdkIntAtLeast(api = 35 /* Build.VERSION_CODES.VanillaIceCream */)
    private boolean enableIgmpReportsMonitor() {
        return mHandleIgmpOffload && useApfV6Generator();
    }

    @ChecksSdkIntAtLeast(api = 35 /* Build.VERSION_CODES.VanillaIceCream */)
    private boolean enableMdns4Offload() {
        return enableOffloadEngineRegistration() && mIPv4Address != null
                && !mOffloadRules.isEmpty();
    }

    @ChecksSdkIntAtLeast(api = 35 /* Build.VERSION_CODES.VanillaIceCream */)
    private boolean enableMdns6Offload() {
        return enableOffloadEngineRegistration() && mIPv6LinkLocalAddress != null
                && !mOffloadRules.isEmpty();
    }

    @ChecksSdkIntAtLeast(api = 35 /* Build.VERSION_CODES.VanillaIceCream */)
    private boolean enableIgmpOffload() {
        // Since the all-hosts multicast address (224.0.0.1) is always present for IPv4
        // multicast, and IGMP packets are not needed for this address, IGMP offloading is only
        // necessary if there are additional joined multicast addresses
        // (mIPv4MulticastAddresses.size() > 1).
        return enableIgmpReportsMonitor() && mIPv4MulticastAddresses.size() > 1
                && mIPv4Address != null;
    }

    @ChecksSdkIntAtLeast(api = 35 /* Build.VERSION_CODES.VanillaIceCream */)
    private boolean enableIpv4PingOffload() {
        return mHandleIpv4PingOffload && useApfV6Generator() && mIPv4Address != null;
    }

    @ChecksSdkIntAtLeast(api = 35 /* Build.VERSION_CODES.VanillaIceCream */)
    private boolean enableIpv6PingOffload() {
        return mHandleIpv6PingOffload && useApfV6Generator()
                && !mIPv6NonTentativeAddresses.isEmpty();
    }

    @ChecksSdkIntAtLeast(api = 35 /* Build.VERSION_CODES.VanillaIceCream */)
    private boolean enableMldReportsMonitor() {
        return mHandleMldOffload && useApfV6Generator();
    }

    @ChecksSdkIntAtLeast(api = 35 /* Build.VERSION_CODES.VanillaIceCream */)
    private boolean enableMldOffload() {
        return enableMldReportsMonitor() && mIPv6LinkLocalAddress != null
                && !mIPv6McastAddrsExcludeAllHost.isEmpty();
    }

    @ChecksSdkIntAtLeast(api = 35 /* Build.VERSION_CODES.VanillaIceCream */)
    private boolean useApfV6Generator() {
        return SdkLevel.isAtLeastV() && ApfV6Generator.supportsVersion(mApfVersionSupported);
    }

    /**
     * Add TCP keepalive ack packet filter.
     * This will add a filter to drop acks to the keepalive packet passed as an argument.
     *
     * @param slot The index used to access the filter.
     * @param sentKeepalivePacket The attributes of the sent keepalive packet.
     */
    public void addTcpKeepalivePacketFilter(final int slot,
            final TcpKeepalivePacketDataParcelable sentKeepalivePacket) {
        log("Adding keepalive ack(" + slot + ")");
        if (null != mKeepalivePackets.get(slot)) {
            throw new IllegalArgumentException("Keepalive slot " + slot + " is occupied");
        }
        final int ipVersion = sentKeepalivePacket.srcAddress.length == 4 ? 4 : 6;
        mKeepalivePackets.put(slot, (ipVersion == 4)
                ? new TcpKeepaliveAckV4(sentKeepalivePacket)
                : new TcpKeepaliveAckV6(sentKeepalivePacket));
        installNewProgram();
    }

    /**
     * Add NAT-T keepalive packet filter.
     * This will add a filter to drop NAT-T keepalive packet which is passed as an argument.
     *
     * @param slot The index used to access the filter.
     * @param sentKeepalivePacket The attributes of the sent keepalive packet.
     */
    public void addNattKeepalivePacketFilter(final int slot,
            final NattKeepalivePacketDataParcelable sentKeepalivePacket) {
        log("Adding NAT-T keepalive packet(" + slot + ")");
        if (null != mKeepalivePackets.get(slot)) {
            throw new IllegalArgumentException("NAT-T Keepalive slot " + slot + " is occupied");
        }

        // TODO : update ApfFilter to support dropping v6 keepalives
        if (sentKeepalivePacket.srcAddress.length != 4) {
            return;
        }

        mKeepalivePackets.put(slot, new NattKeepaliveResponse(sentKeepalivePacket));
        installNewProgram();
    }

    /**
     * Remove keepalive packet filter.
     *
     * @param slot The index used to access the filter.
     */
    public void removeKeepalivePacketFilter(int slot) {
        log("Removing keepalive packet(" + slot + ")");
        mKeepalivePackets.remove(slot);
        installNewProgram();
    }

    /**
     * Determines whether the APF interpreter advertises support for the data buffer access
     * opcodes LDDW (LoaD Data Word) and STDW (STore Data Word).
     */
    public boolean hasDataAccess(int apfVersionSupported) {
        return apfVersionSupported > 2;
    }

    public void dump(IndentingPrintWriter pw) {
        pw.println(String.format(
                "Capabilities: { apfVersionSupported: %d, maximumApfProgramSize: %d }",
                mApfVersionSupported, mApfRamSize));
        pw.println("InstallableProgramSizeClamp: " + mInstallableProgramSizeClamp);
        pw.println("Filter update status: " + (mIsRunning ? "RUNNING" : "PAUSED"));
        pw.println("ApfConfig: " + getApfConfigMessage());
        pw.println("Minimum RDNSS lifetime: " + mMinRdnssLifetimeSec);
        pw.println("Interface MAC address: " + MacAddress.fromBytes(mHardwareAddress));
        pw.println("Multicast MAC addresses: ");
        pw.increaseIndent();
        for (byte[] addr : mDependencies.getEtherMulticastAddresses(mInterfaceParams.name)) {
            pw.println(MacAddress.fromBytes(addr));
        }
        pw.decreaseIndent();
        try {
            pw.println("IPv4 address: " + InetAddress.getByAddress(mIPv4Address).getHostAddress());
        } catch (UnknownHostException|NullPointerException e) {}

        pw.println("IPv4 multicast addresses: ");
        pw.increaseIndent();
        final List<Inet4Address> ipv4McastAddrs =
                ProcfsParsingUtils.getIPv4MulticastAddresses(mInterfaceParams.name);
        for (Inet4Address addr: ipv4McastAddrs) {
            pw.println(addr.getHostAddress());
        }
        pw.decreaseIndent();
        pw.println("IPv6 non-tentative addresses: ");
        pw.increaseIndent();
        for (Inet6Address addr : mIPv6NonTentativeAddresses) {
            pw.println(addr.getHostAddress());
        }
        pw.decreaseIndent();
        pw.println("IPv6 tentative addresses: ");
        pw.increaseIndent();
        for (Inet6Address addr : mIPv6TentativeAddresses) {
            pw.println(addr.getHostAddress());
        }
        pw.decreaseIndent();
        pw.println("IPv6 anycast addresses:");
        pw.increaseIndent();
        final List<Inet6Address> anycastAddrs =
                ProcfsParsingUtils.getAnycast6Addresses(mInterfaceParams.name);
        for (Inet6Address addr : anycastAddrs) {
            pw.println(addr.getHostAddress());
        }
        pw.decreaseIndent();
        pw.println("IPv6 multicast addresses:");
        pw.increaseIndent();
        final List<Inet6Address> multicastAddrs =
                ProcfsParsingUtils.getIpv6MulticastAddresses(mInterfaceParams.name);
        for (Inet6Address addr : multicastAddrs) {
            pw.println(addr.getHostAddress());
        }
        pw.decreaseIndent();

        if (mLastTimeInstalledProgram == 0) {
            pw.println("No program installed.");
            return;
        }
        pw.println("Program updates: " + mNumProgramUpdates);
        int filterAgeSeconds = secondsSinceBoot() - mLastTimeInstalledProgram;
        pw.println(String.format(
                "Last program length %d, installed %ds ago, lifetime %ds",
                mLastInstalledProgram.length, filterAgeSeconds,
                mLastInstalledProgramMinLifetime));
        if (SdkLevel.isAtLeastV()) {
            pw.print("Hardcoded Allowlisted Ethertypes:");
            pw.println(" 0800(IPv4) 0806(ARP) 86DD(IPv6) 888E(EAPOL) 88B4(WAPI)");
        } else {
            pw.print("Denylisted Ethertypes:");
            for (int p : mEthTypeBlackList) {
                pw.print(String.format(" %04x", p));
            }
        }
        pw.println();
        pw.println("Mdns filters:");
        pw.increaseIndent();
        for (MdnsOffloadRule rule : mOffloadRules) {
            pw.println(
                    String.format("offloaded service: %s, payloadSize: %d", rule.mFullServiceName,
                            rule.mOffloadPayload == null ? 0 : rule.mOffloadPayload.length));
        }
        pw.decreaseIndent();
        pw.println();
        pw.println("RA filters:");
        pw.increaseIndent();
        for (Ra ra: mRas) {
            pw.println(ra);
            pw.increaseIndent();
            pw.println(String.format(
                    "Last seen %ds ago", secondsSinceBoot() - ra.mLastSeen));
            if (DBG) {
                pw.println("Last match:");
                pw.increaseIndent();
                pw.println(ra.getLastMatchingPacket());
                pw.decreaseIndent();
            }
            pw.decreaseIndent();
        }
        pw.decreaseIndent();

        pw.println("TCP Keepalive filters:");
        pw.increaseIndent();
        for (int i = 0; i < mKeepalivePackets.size(); ++i) {
            final KeepalivePacket keepalivePacket = mKeepalivePackets.valueAt(i);
            if (keepalivePacket instanceof TcpKeepaliveAck) {
                pw.print("Slot ");
                pw.print(mKeepalivePackets.keyAt(i));
                pw.print(": ");
                pw.println(keepalivePacket);
            }
        }
        pw.decreaseIndent();

        pw.println("NAT-T Keepalive filters:");
        pw.increaseIndent();
        for (int i = 0; i < mKeepalivePackets.size(); ++i) {
            final KeepalivePacket keepalivePacket = mKeepalivePackets.valueAt(i);
            if (keepalivePacket instanceof NattKeepaliveResponse) {
                pw.print("Slot ");
                pw.print(mKeepalivePackets.keyAt(i));
                pw.print(": ");
                pw.println(keepalivePacket);
            }
        }
        pw.decreaseIndent();

        if (DBG) {
            pw.println("Last program:");
            pw.increaseIndent();
            pw.println(HexDump.toHexString(mLastInstalledProgram, false /* lowercase */));
            pw.decreaseIndent();
        }

        pw.println("APF packet counters: ");
        pw.increaseIndent();
        if (!hasDataAccess(mApfVersionSupported)) {
            pw.println("APF counters not supported");
        } else if (mDataSnapshot == null) {
            pw.println("No last snapshot.");
        } else {
            try {
                Counter[] counters = Counter.class.getEnumConstants();
                long counterFilterAgeSeconds =
                        getCounterValue(mDataSnapshot, FILTER_AGE_SECONDS);
                long counterApfProgramId =
                        getCounterValue(mDataSnapshot, APF_PROGRAM_ID);
                for (Counter c : Arrays.asList(counters).subList(1, counters.length)) {
                    long value = getCounterValue(mDataSnapshot, c);

                    String note = "";
                    boolean checkValueIncreases = true;
                    switch (c) {
                        case FILTER_AGE_SECONDS:
                            checkValueIncreases = false;
                            if (value != counterFilterAgeSeconds) {
                                note = " [ERROR: impossible]";
                            } else if (counterApfProgramId < mNumProgramUpdates) {
                                note = " [IGNORE: obsolete program]";
                            } else if (value > filterAgeSeconds) {
                                long offset = value - filterAgeSeconds;
                                note = " [ERROR: in the future by " + offset + "s]";
                            }
                            break;
                        case FILTER_AGE_16384THS:
                            if (mApfVersionSupported > BaseApfGenerator.APF_VERSION_4) {
                                checkValueIncreases = false;
                                if (value % 16384 == 0) {
                                    // valid, but unlikely
                                    note = " [INFO: zero fractional portion]";
                                }
                                if (value / 16384 != counterFilterAgeSeconds) {
                                    // should not be able to happen
                                    note = " [ERROR: mismatch with FILTER_AGE_SECONDS]";
                                }
                            } else if (value != 0) {
                                note = " [UNEXPECTED: APF<=4, yet non-zero]";
                            }
                            break;
                        case APF_PROGRAM_ID:
                            if (value != counterApfProgramId) {
                                note = " [ERROR: impossible]";
                            } else if (value < mNumProgramUpdates) {
                                note = " [WARNING: OBSOLETE PROGRAM]";
                            } else if (value > mNumProgramUpdates) {
                                note = " [ERROR: INVALID FUTURE ID]";
                            }
                            break;
                        default:
                            break;
                    }

                    // Only print non-zero counters (or those with a note)
                    if (value != 0 || !note.equals("")) {
                        pw.println(c.toString() + ": " + value + note);
                    }

                    if (checkValueIncreases) {
                        // If the counter's value decreases, it may have been cleaned up or there
                        // may be a bug.
                        long oldValue = mApfCounterTracker.getCounters().getOrDefault(c, 0L);
                        if (value < oldValue) {
                            Log.e(TAG, String.format(
                                    "Apf Counter: %s unexpectedly decreased. oldValue: %d. "
                                            + "newValue: %d", c.toString(), oldValue, value));
                        }
                    }
                }
            } catch (ArrayIndexOutOfBoundsException e) {
                pw.println("Uh-oh: " + e);
            }
            if (VDBG) {
                pw.println("Raw data dump: ");
                pw.println(HexDump.dumpHexString(mDataSnapshot));
            }
        }
        pw.decreaseIndent();
    }

    /** Return ApfFilter update status for testing purposes. */
    public boolean isRunning() {
        return mIsRunning;
    }

    /** Pause ApfFilter updates for testing purposes. */
    public void pause() {
        mIsRunning = false;
    }

    /** Resume ApfFilter updates for testing purposes. */
    public void resume() {
        maybeCleanUpApfRam();
        // Since the resume() function and cleanup process invalidate previous counter
        // snapshots, the ApfCounterTracker needs to be reset to maintain reliable, incremental
        // counter tracking.
        mApfCounterTracker.clearCounters();
        mIsRunning = true;
    }

    /** Return data snapshot as hex string for testing purposes. */
    public @Nullable String getDataSnapshotHexString() {
        if (mDataSnapshot == null) {
            return null;
        }
        return HexDump.toHexString(mDataSnapshot, 0, mDataSnapshot.length, false /* lowercase */);
    }

    // TODO: move to android.net.NetworkUtils
    @VisibleForTesting
    public static int ipv4BroadcastAddress(byte[] addrBytes, int prefixLength) {
        return bytesToBEInt(addrBytes) | (int) (Integer.toUnsignedLong(-1) >>> prefixLength);
    }

    private static int uint8(byte b) {
        return b & 0xff;
    }

    private static int getUint16(ByteBuffer buffer, int position) {
        return buffer.getShort(position) & 0xffff;
    }

    private static long getUint32(ByteBuffer buffer, int position) {
        return Integer.toUnsignedLong(buffer.getInt(position));
    }

    private static int getUint8(ByteBuffer buffer, int position) {
        return uint8(buffer.get(position));
    }

    private static int bytesToBEInt(byte[] bytes) {
        return (uint8(bytes[0]) << 24)
                + (uint8(bytes[1]) << 16)
                + (uint8(bytes[2]) << 8)
                + (uint8(bytes[3]));
    }

    private void sendNetworkQuirkMetrics(final NetworkQuirkEvent event) {
        if (mNetworkQuirkMetrics == null) return;
        mNetworkQuirkMetrics.setEvent(event);
        mNetworkQuirkMetrics.statsWrite();
    }
}<|MERGE_RESOLUTION|>--- conflicted
+++ resolved
@@ -1445,11 +1445,7 @@
                 } else {
                     switch (section.length) {
                         // length asserted to be either 2 or 4 on PacketSection construction
-<<<<<<< HEAD
-                        case 2: gen.addLoad16(R0, section.start); break;
-=======
                         case 2: gen.addLoad16intoR0(section.start); break;
->>>>>>> 5fc6add3
                         case 4: gen.addLoad32intoR0(section.start); break;
                     }
 

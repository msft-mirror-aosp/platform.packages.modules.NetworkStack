<?xml version="1.0" encoding="utf-8"?>
<!--
/*
 * Copyright (C) 2019 The Android Open Source Project
 *
 * Licensed under the Apache License, Version 2.0 (the "License");
 * you may not use this file except in compliance with the License.
 * You may obtain a copy of the License at
 *
 *      http://www.apache.org/licenses/LICENSE-2.0
 *
 * Unless required by applicable law or agreed to in writing, software
 * distributed under the License is distributed on an "AS IS" BASIS,
 * WITHOUT WARRANTIES OR CONDITIONS OF ANY KIND, either express or implied.
 * See the License for the specific language governing permissions and
 * limitations under the License.
 */
-->
<manifest xmlns:android="http://schemas.android.com/apk/res/android"
  package="com.android.networkstack"
  android:sharedUserId="android.uid.networkstack"
<<<<<<< HEAD
  android:versionCode="310811000"
  android:versionName="s_aml_310811000"
=======
  android:versionCode="319999900"
  android:versionName="s_aml_319999900"
>>>>>>> 71489ae4
>
    <!-- Permissions must be defined here, and not in the base manifest, as the network stack
         running in the system server process does not need any permission, and having privileged
         permissions added would cause crashes on startup unless they are also added to the
         privileged permissions allowlist for that package. -->
    <uses-permission android:name="android.permission.INTERNET" />
    <uses-permission android:name="android.permission.ACCESS_FINE_LOCATION" />
    <uses-permission android:name="android.permission.ACCESS_COARSE_LOCATION" />
    <uses-permission android:name="android.permission.ACCESS_NETWORK_STATE" />
    <uses-permission android:name="android.permission.ACCESS_WIFI_STATE" />
    <uses-permission android:name="android.permission.CONNECTIVITY_INTERNAL" />
    <!-- Send latency broadcast as current user -->
    <uses-permission android:name="android.permission.INTERACT_ACROSS_USERS" />
    <uses-permission android:name="android.permission.WAKE_LOCK" />
    <uses-permission android:name="android.permission.READ_PRIVILEGED_PHONE_STATE" />
    <uses-permission android:name="android.permission.READ_DEVICE_CONFIG" />
    <!-- Signature permission defined in NetworkStackStub -->
    <uses-permission android:name="android.permission.MAINLINE_NETWORK_STACK" />
    <application
        android:extractNativeLibs="false"
        android:persistent="true"
        android:process="com.android.networkstack.process">
        <service android:name="com.android.server.NetworkStackService"
                 android:exported="true"
                 android:permission="android.permission.MAINLINE_NETWORK_STACK">
            <intent-filter>
                <action android:name="android.net.INetworkStackConnector"/>
            </intent-filter>
        </service>
        <!-- Test instrumentation service, only usable on debuggable builds.
             The service is protected by NETWORK_SETTINGS permissions as there is no better
             networking-related permission that exists on Q, is sufficiently protected (signature),
             and can be obtained via shell permissions. -->
        <service android:name="com.android.server.TestNetworkStackService"
                 android:permission="android.permission.NETWORK_SETTINGS"
                 android:exported="true">
            <intent-filter>
                <action android:name="android.net.INetworkStackConnector.Test"/>
            </intent-filter>
        </service>
        <service android:name="com.android.server.connectivity.ipmemorystore.RegularMaintenanceJobService"
                 android:permission="android.permission.BIND_JOB_SERVICE" >
        </service>
    </application>
</manifest><|MERGE_RESOLUTION|>--- conflicted
+++ resolved
@@ -19,13 +19,8 @@
 <manifest xmlns:android="http://schemas.android.com/apk/res/android"
   package="com.android.networkstack"
   android:sharedUserId="android.uid.networkstack"
-<<<<<<< HEAD
-  android:versionCode="310811000"
-  android:versionName="s_aml_310811000"
-=======
-  android:versionCode="319999900"
-  android:versionName="s_aml_319999900"
->>>>>>> 71489ae4
+  android:versionCode="310812000"
+  android:versionName="s_aml_310812000"
 >
     <!-- Permissions must be defined here, and not in the base manifest, as the network stack
          running in the system server process does not need any permission, and having privileged
